/*
 * This file is part of FFmpeg.
 *
 * FFmpeg is free software; you can redistribute it and/or
 * modify it under the terms of the GNU Lesser General Public
 * License as published by the Free Software Foundation; either
 * version 2.1 of the License, or (at your option) any later version.
 *
 * FFmpeg is distributed in the hope that it will be useful,
 * but WITHOUT ANY WARRANTY; without even the implied warranty of
 * MERCHANTABILITY or FITNESS FOR A PARTICULAR PURPOSE.  See the GNU
 * Lesser General Public License for more details.
 *
 * You should have received a copy of the GNU Lesser General Public
 * License along with FFmpeg; if not, write to the Free Software
 * Foundation, Inc., 51 Franklin Street, Fifth Floor, Boston, MA 02110-1301 USA
 */

#ifndef AVFILTER_INTERNAL_H
#define AVFILTER_INTERNAL_H

/**
 * @file
 * internal API functions
 */

#include "avfilter.h"
#include "avfiltergraph.h"

#define POOL_SIZE 32
typedef struct AVFilterPool {
    AVFilterBufferRef *pic[POOL_SIZE];
    int count;
    int refcount;
    int draining;
} AVFilterPool;

typedef struct AVFilterCommand {
    double time;                ///< time expressed in seconds
    char *command;              ///< command
    char *arg;                  ///< optional argument for the command
    int flags;
    struct AVFilterCommand *next;
} AVFilterCommand;

/**
 * Check for the validity of graph.
 *
 * A graph is considered valid if all its input and output pads are
 * connected.
 *
 * @return 0 in case of success, a negative value otherwise
 */
int ff_avfilter_graph_check_validity(AVFilterGraph *graphctx, AVClass *log_ctx);

/**
 * Configure all the links of graphctx.
 *
 * @return 0 in case of success, a negative value otherwise
 */
int ff_avfilter_graph_config_links(AVFilterGraph *graphctx, AVClass *log_ctx);

/**
 * Configure the formats of all the links in the graph.
 */
int ff_avfilter_graph_config_formats(AVFilterGraph *graphctx, AVClass *log_ctx);

/**
 * Update the position of a link in the age heap.
 */
void ff_avfilter_graph_update_heap(AVFilterGraph *graph, AVFilterLink *link);

/** default handler for freeing audio/video buffer when there are no references left */
void ff_avfilter_default_free_buffer(AVFilterBuffer *buf);

/** Tell is a format is contained in the provided list terminated by -1. */
int ff_fmt_is_in(int fmt, const int *fmts);

<<<<<<< HEAD
/**
 * Return a copy of a list of integers terminated by -1, or NULL in
 * case of copy failure.
 */
int *ff_copy_int_list(const int * const list);

/**
 * Return a copy of a list of 64-bit integers, or NULL in case of
 * copy failure.
 */
int64_t *ff_copy_int64_list(const int64_t * const list);

/* Functions to parse audio format arguments */

/**
 * Parse a pixel format.
 *
 * @param ret pixel format pointer to where the value should be written
 * @param arg string to parse
 * @param log_ctx log context
 * @return 0 in case of success, a negative AVERROR code on error
 */
int ff_parse_pixel_format(enum PixelFormat *ret, const char *arg, void *log_ctx);

/**
 * Parse a sample rate.
 *
 * @param ret unsigned integer pointer to where the value should be written
 * @param arg string to parse
 * @param log_ctx log context
 * @return 0 in case of success, a negative AVERROR code on error
 */
int ff_parse_sample_rate(int *ret, const char *arg, void *log_ctx);

/**
 * Parse a sample format name or a corresponding integer representation.
 *
 * @param ret integer pointer to where the value should be written
 * @param arg string to parse
 * @param log_ctx log context
 * @return 0 in case of success, a negative AVERROR code on error
 */
int ff_parse_sample_format(int *ret, const char *arg, void *log_ctx);

/**
 * Parse a channel layout or a corresponding integer representation.
 *
 * @param ret 64bit integer pointer to where the value should be written.
 * @param arg string to parse
 * @param log_ctx log context
 * @return 0 in case of success, a negative AVERROR code on error
 */
int ff_parse_channel_layout(int64_t *ret, const char *arg, void *log_ctx);

/**
 * Parse a packing format or a corresponding integer representation.
 *
 * @param ret integer pointer to where the value should be written
 * @param arg string to parse
 * @param log_ctx log context
 * @return 0 in case of success, a negative AVERROR code on error
 */
int ff_parse_packing_format(int *ret, const char *arg, void *log_ctx);

/**
 * Pass video frame along and keep an internal reference for later use.
 */
static inline void ff_null_start_frame_keep_ref(AVFilterLink *inlink,
                                                AVFilterBufferRef *picref)
{
    avfilter_start_frame(inlink->dst->outputs[0], avfilter_ref_buffer(picref, ~0));
}
=======
#define FF_DPRINTF_START(ctx, func) av_dlog(NULL, "%-16s: ", #func)

void ff_dlog_link(void *ctx, AVFilterLink *link, int end);
>>>>>>> 110d0cdc

#endif /* AVFILTER_INTERNAL_H */<|MERGE_RESOLUTION|>--- conflicted
+++ resolved
@@ -76,7 +76,6 @@
 /** Tell is a format is contained in the provided list terminated by -1. */
 int ff_fmt_is_in(int fmt, const int *fmts);
 
-<<<<<<< HEAD
 /**
  * Return a copy of a list of integers terminated by -1, or NULL in
  * case of copy failure.
@@ -149,10 +148,11 @@
 {
     avfilter_start_frame(inlink->dst->outputs[0], avfilter_ref_buffer(picref, ~0));
 }
-=======
+
+void ff_update_link_current_pts(AVFilterLink *link, int64_t pts);
+
 #define FF_DPRINTF_START(ctx, func) av_dlog(NULL, "%-16s: ", #func)
 
 void ff_dlog_link(void *ctx, AVFilterLink *link, int end);
->>>>>>> 110d0cdc
 
 #endif /* AVFILTER_INTERNAL_H */