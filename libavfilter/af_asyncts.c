--- conflicted
+++ resolved
@@ -261,19 +261,7 @@
 
     .priv_size   = sizeof(ASyncContext),
 
-<<<<<<< HEAD
-    .inputs      = (const AVFilterPad[]) {{ .name           = "default",
-                                            .type           = AVMEDIA_TYPE_AUDIO,
-                                            .filter_samples = filter_samples },
-                                          { NULL }},
-    .outputs     = (const AVFilterPad[]) {{ .name           = "default",
-                                            .type           = AVMEDIA_TYPE_AUDIO,
-                                            .config_props   = config_props,
-                                            .request_frame  = request_frame },
-                                          { NULL }},
-    .priv_class = &asyncts_class,
-=======
     .inputs      = avfilter_af_asyncts_inputs,
     .outputs     = avfilter_af_asyncts_outputs,
->>>>>>> 4436f25a
+    .priv_class = &asyncts_class,
 };