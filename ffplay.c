--- conflicted
+++ resolved
@@ -1431,11 +1431,7 @@
 
 static int get_video_frame(VideoState *is, AVFrame *frame, int64_t *pts, AVPacket *pkt)
 {
-<<<<<<< HEAD
-    int len1 av_unused, got_picture, i;
-=======
     int got_picture, i;
->>>>>>> 2cb6dec6
 
     if (packet_queue_get(&is->videoq, pkt, 1) < 0)
         return -1;
@@ -1809,11 +1805,7 @@
     VideoState *is = arg;
     SubPicture *sp;
     AVPacket pkt1, *pkt = &pkt1;
-<<<<<<< HEAD
-    int len1 av_unused, got_subtitle;
-=======
     int got_subtitle;
->>>>>>> 2cb6dec6
     double pts;
     int i, j;
     int r, g, b, y, u, v, a;
