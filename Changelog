--- conflicted
+++ resolved
@@ -8,13 +8,8 @@
 - replaygain data export
 - VP7 video decoder
 - Alias PIX image encoder and decoder
-<<<<<<< HEAD
 - Improvments to the BRender PIX image decoder
-=======
-- BRender PIX image decoder
-- Amazing Studio PAF playback support
-- XBM decoder
->>>>>>> 678082b4
+- Improvments to the XBM decoder
 
 
 version 2.2:
