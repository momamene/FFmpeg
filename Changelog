Entries are sorted chronologically from oldest to youngest within each release,
releases are sorted from youngest to oldest.

version <next>:
- FFT video filter
- TDSC decoder
- DTS lossless extension (XLL) decoding (not lossless, disabled by default)
- showwavespic filter
- DTS decoding through libdcadec
- Drop support for nvenc API before 5.0
- nvenc H265 encoder
- Detelecine filter
- Intel QSV-accelerated H.264 encoding
- MMAL-accelerated H.264 decoding
- basic APNG encoder and muxer with default extension "apng"
- unpack DivX-style packed B-frames in MPEG-4 bitstream filter
- WebM Live Chunk Muxer
- nvenc level and tier options
- chorus filter
- Canopus HQ/HQA decoder
- Automatically rotate videos based on metadata in ffmpeg
- improved Quickdraw compatibility
- VP9 high bit-depth and extended colorspaces decoding support
- WebPAnimEncoder API when available for encoding and muxing WebP


version 2.6:
- nvenc encoder
- 10bit spp filter
- colorlevels filter
- RIFX format for *.wav files
- RTP/mpegts muxer
- non continuous cache protocol support
- tblend filter
- cropdetect support for non 8bpp, absolute (if limit >= 1) and relative (if limit < 1.0) threshold
- Camellia symmetric block cipher
- OpenH264 encoder wrapper
- VOC seeking support
- Closed caption Decoder
- fspp, uspp, pp7 MPlayer postprocessing filters ported to native filters
- showpalette filter
- Twofish symmetric block cipher
- Support DNx100 (960x720@8)
<<<<<<< HEAD
- eq2 filter ported from libmpcodecs as eq filter
- removed libmpcodecs
- Changed default DNxHD colour range in QuickTime .mov derivatives to mpeg range
- ported softpulldown filter from libmpcodecs as repeatfields filter
- dcshift filter
- RTP depacketizer for loss tolerant payload format for MP3 audio (RFC 5219)
- RTP depacketizer for AC3 payload format (RFC 4184)
- palettegen and paletteuse filters
- VP9 RTP payload format (draft 0) experimental depacketizer
- RTP depacketizer for DV (RFC 6469)
=======
- Direct3D11-accelerated decoding
>>>>>>> d8039ef8
- DXVA2-accelerated HEVC decoding
- AAC ELD 480 decoding
- Intel QSV-accelerated H.264 decoding
- DSS SP decoder and DSS demuxer
- Fix stsd atom corruption in DNxHD QuickTimes
- Canopus HQX decoder
- RTP depacketization of T.140 text (RFC 4103)
- Port MIPS optimizations to 64-bit


version 2.5:
- HEVC/H.265 RTP payload format (draft v6) packetizer
- SUP/PGS subtitle demuxer
- ffprobe -show_pixel_formats option
- CAST128 symmetric block cipher, ECB mode
- STL subtitle demuxer and decoder
- libutvideo YUV 4:2:2 10bit support
- XCB-based screen-grabber
- UDP-Lite support (RFC 3828)
- xBR scaling filter
- AVFoundation screen capturing support
- ffserver supports codec private options
- creating DASH compatible fragmented MP4, MPEG-DASH segmenting muxer
- WebP muxer with animated WebP support
- zygoaudio decoding support
- APNG demuxer
- postproc visualization support


version 2.4:
- Icecast protocol
- ported lenscorrection filter from frei0r filter
- large optimizations in dctdnoiz to make it usable
- ICY metadata are now requested by default with the HTTP protocol
- support for using metadata in stream specifiers in fftools
- LZMA compression support in TIFF decoder
- H.261 RTP payload format (RFC 4587) depacketizer and experimental packetizer
- HEVC/H.265 RTP payload format (draft v6) depacketizer
- added codecview filter to visualize information exported by some codecs
- Matroska 3D support thorugh side data
- HTML generation using texi2html is deprecated in favor of makeinfo/texi2any
- silenceremove filter


version 2.3:
- AC3 fixed-point decoding
- shuffleplanes filter
- subfile protocol
- Phantom Cine demuxer
- replaygain data export
- VP7 video decoder
- Alias PIX image encoder and decoder
- Improvements to the BRender PIX image decoder
- Improvements to the XBM decoder
- QTKit input device
- improvements to OpenEXR image decoder
- support decoding 16-bit RLE SGI images
- GDI screen grabbing for Windows
- alternative rendition support for HTTP Live Streaming
- AVFoundation input device
- Direct Stream Digital (DSD) decoder
- Magic Lantern Video (MLV) demuxer
- On2 AVC (Audio for Video) decoder
- support for decoding through DXVA2 in ffmpeg
- libbs2b-based stereo-to-binaural audio filter
- libx264 reference frames count limiting depending on level
- native Opus decoder
- display matrix export and rotation API
- WebVTT encoder
- showcqt multimedia filter
- zoompan filter
- signalstats filter
- hqx filter (hq2x, hq3x, hq4x)
- flanger filter
- Image format auto-detection
- LRC demuxer and muxer
- Samba protocol (via libsmbclient)
- WebM DASH Manifest muxer
- libfribidi support in drawtext


version 2.2:

- HNM version 4 demuxer and video decoder
- Live HDS muxer
- setsar/setdar filters now support variables in ratio expressions
- elbg filter
- string validation in ffprobe
- support for decoding through VDPAU in ffmpeg (the -hwaccel option)
- complete Voxware MetaSound decoder
- remove mp3_header_compress bitstream filter
- Windows resource files for shared libraries
- aeval filter
- stereoscopic 3d metadata handling
- WebP encoding via libwebp
- ATRAC3+ decoder
- VP8 in Ogg demuxing
- side & metadata support in NUT
- framepack filter
- XYZ12 rawvideo support in NUT
- Exif metadata support in WebP decoder
- OpenGL device
- Use metadata_header_padding to control padding in ID3 tags (currently used in
  MP3, AIFF, and OMA files), FLAC header, and the AVI "junk" block.
- Mirillis FIC video decoder
- Support DNx444
- libx265 encoder
- dejudder filter
- Autodetect VDA like all other hardware accelerations
- aliases and defaults for Ogg subtypes (opus, spx)


version 2.1:

- aecho filter
- perspective filter ported from libmpcodecs
- ffprobe -show_programs option
- compand filter
- RTMP seek support
- when transcoding with ffmpeg (i.e. not streamcopying), -ss is now accurate
  even when used as an input option. Previous behavior can be restored with
  the -noaccurate_seek option.
- ffmpeg -t option can now be used for inputs, to limit the duration of
  data read from an input file
- incomplete Voxware MetaSound decoder
- read EXIF metadata from JPEG
- DVB teletext decoder
- phase filter ported from libmpcodecs
- w3fdif filter
- Opus support in Matroska
- FFV1 version 1.3 is stable and no longer experimental
- FFV1: YUVA(444,422,420) 9, 10 and 16 bit support
- changed DTS stream id in lavf mpeg ps muxer from 0x8a to 0x88, to be
  more consistent with other muxers.
- adelay filter
- pullup filter ported from libmpcodecs
- ffprobe -read_intervals option
- Lossless and alpha support for WebP decoder
- Error Resilient AAC syntax (ER AAC LC) decoding
- Low Delay AAC (ER AAC LD) decoding
- mux chapters in ASF files
- SFTP protocol (via libssh)
- libx264: add ability to encode in YUVJ422P and YUVJ444P
- Fraps: use BT.709 colorspace by default for yuv, as reference fraps decoder does
- make decoding alpha optional for prores, ffv1 and vp6 by setting
  the skip_alpha flag.
- ladspa wrapper filter
- native VP9 decoder
- dpx parser
- max_error_rate parameter in ffmpeg
- PulseAudio output device
- ReplayGain scanner
- Enhanced Low Delay AAC (ER AAC ELD) decoding (no LD SBR support)
- Linux framebuffer output device
- HEVC decoder
- raw HEVC, HEVC in MOV/MP4, HEVC in Matroska, HEVC in MPEG-TS demuxing
- mergeplanes filter


version 2.0:

- curves filter
- reference-counting for AVFrame and AVPacket data
- ffmpeg now fails when input options are used for output file
  or vice versa
- support for Monkey's Audio versions from 3.93
- perms and aperms filters
- audio filtering support in ffplay
- 10% faster aac encoding on x86 and MIPS
- sine audio filter source
- WebP demuxing and decoding support
- ffmpeg options -filter_script and -filter_complex_script, which allow a
  filtergraph description to be read from a file
- OpenCL support
- audio phaser filter
- separatefields filter
- libquvi demuxer
- uniform options syntax across all filters
- telecine filter
- interlace filter
- smptehdbars source
- inverse telecine filters (fieldmatch and decimate)
- colorbalance filter
- colorchannelmixer filter
- The matroska demuxer can now output proper verbatim ASS packets. It will
  become the default at the next libavformat major bump.
- decent native animated GIF encoding
- asetrate filter
- interleave filter
- timeline editing with filters
- vidstabdetect and vidstabtransform filters for video stabilization using
  the vid.stab library
- astats filter
- trim and atrim filters
- ffmpeg -t and -ss (output-only) options are now sample-accurate when
  transcoding audio
- Matroska muxer can now put the index at the beginning of the file.
- extractplanes filter
- avectorscope filter
- ADPCM DTK decoder
- ADP demuxer
- RSD demuxer
- RedSpark demuxer
- ADPCM IMA Radical decoder
- zmq filters
- DCT denoiser filter (dctdnoiz)
- Wavelet denoiser filter ported from libmpcodecs as owdenoise (formerly "ow")
- Apple Intermediate Codec decoder
- Escape 130 video decoder
- FTP protocol support
- V4L2 output device
- 3D LUT filter (lut3d)
- SMPTE 302M audio encoder
- support for slice multithreading in libavfilter
- Hald CLUT support (generation and filtering)
- VC-1 interlaced B-frame support
- support for WavPack muxing (raw and in Matroska)
- XVideo output device
- vignette filter
- True Audio (TTA) encoder
- Go2Webinar decoder
- mcdeint filter ported from libmpcodecs
- sab filter ported from libmpcodecs
- ffprobe -show_chapters option
- WavPack encoding through libwavpack
- rotate filter
- spp filter ported from libmpcodecs
- libgme support
- psnr filter


version 1.2:

- VDPAU hardware acceleration through normal hwaccel
- SRTP support
- Error diffusion dither in Swscale
- Chained Ogg support
- Theora Midstream reconfiguration support
- EVRC decoder
- audio fade filter
- filtering audio with unknown channel layout
- allpass, bass, bandpass, bandreject, biquad, equalizer, highpass, lowpass
  and treble audio filter
- improved showspectrum filter, with multichannel support and sox-like colors
- histogram filter
- tee muxer
- il filter ported from libmpcodecs
- support ID3v2 tags in ASF files
- encrypted TTA stream decoding support
- RF64 support in WAV muxer
- noise filter ported from libmpcodecs
- Subtitles character encoding conversion
- blend filter
- stereo3d filter ported from libmpcodecs


version 1.1:

- stream disposition information printing in ffprobe
- filter for loudness analysis following EBU R128
- Opus encoder using libopus
- ffprobe -select_streams option
- Pinnacle TARGA CineWave YUV16 decoder
- TAK demuxer, decoder and parser
- DTS-HD demuxer
- remove -same_quant, it hasn't worked for years
- FFM2 support
- X-Face image encoder and decoder
- 24-bit FLAC encoding
- multi-channel ALAC encoding up to 7.1
- metadata (INFO tag) support in WAV muxer
- subtitles raw text decoder
- support for building DLLs using MSVC
- LVF demuxer
- ffescape tool
- metadata (info chunk) support in CAF muxer
- field filter ported from libmpcodecs
- AVR demuxer
- geq filter ported from libmpcodecs
- remove ffserver daemon mode
- AST muxer/demuxer
- new expansion syntax for drawtext
- BRender PIX image decoder
- ffprobe -show_entries option
- ffprobe -sections option
- ADPCM IMA Dialogic decoder
- BRSTM demuxer
- animated GIF decoder and demuxer
- PVF demuxer
- subtitles filter
- IRCAM muxer/demuxer
- Paris Audio File demuxer
- Virtual concatenation demuxer
- VobSub demuxer
- JSON captions for TED talks decoding support
- SOX Resampler support in libswresample
- aselect filter
- SGI RLE 8-bit / Silicon Graphics RLE 8-bit video decoder
- Silicon Graphics Motion Video Compressor 1 & 2 decoder
- Silicon Graphics Movie demuxer
- apad filter
- Resolution & pixel format change support with multithreading for H.264
- documentation split into per-component manuals
- pp (postproc) filter ported from MPlayer
- NIST Sphere demuxer
- MPL2, VPlayer, MPlayer, AQTitle, PJS and SubViewer v1 subtitles demuxers and decoders
- Sony Wave64 muxer
- adobe and limelight publisher authentication in RTMP
- data: URI scheme
- support building on the Plan 9 operating system
- kerndeint filter ported from MPlayer
- histeq filter ported from VirtualDub
- Megalux Frame demuxer
- 012v decoder
- Improved AVC Intra decoding support


version 1.0:

- INI and flat output in ffprobe
- Scene detection in libavfilter
- Indeo Audio decoder
- channelsplit audio filter
- setnsamples audio filter
- atempo filter
- ffprobe -show_data option
- RTMPT protocol support
- iLBC encoding/decoding via libilbc
- Microsoft Screen 1 decoder
- join audio filter
- audio channel mapping filter
- Microsoft ATC Screen decoder
- RTSP listen mode
- TechSmith Screen Codec 2 decoder
- AAC encoding via libfdk-aac
- Microsoft Expression Encoder Screen decoder
- RTMPS protocol support
- RTMPTS protocol support
- RTMPE protocol support
- RTMPTE protocol support
- showwaves and showspectrum filter
- LucasArts SMUSH SANM playback support
- LucasArts SMUSH VIMA audio decoder (ADPCM)
- LucasArts SMUSH demuxer
- SAMI, RealText and SubViewer demuxers and decoders
- Heart Of Darkness PAF playback support
- iec61883 device
- asettb filter
- new option: -progress
- 3GPP Timed Text encoder/decoder
- GeoTIFF decoder support
- ffmpeg -(no)stdin option
- Opus decoder using libopus
- caca output device using libcaca
- alphaextract and alphamerge filters
- concat filter
- flite filter
- Canopus Lossless Codec decoder
- bitmap subtitles in filters (experimental and temporary)
- MP2 encoding via TwoLAME
- bmp parser
- smptebars source
- asetpts filter
- hue filter
- ICO muxer
- SubRip encoder and decoder without embedded timing
- edge detection filter
- framestep filter
- ffmpeg -shortest option is now per-output file
  -pass and -passlogfile are now per-output stream
- volume measurement filter
- Ut Video encoder
- Microsoft Screen 2 decoder
- smartblur filter ported from MPlayer
- CPiA decoder
- decimate filter ported from MPlayer
- RTP depacketization of JPEG
- Smooth Streaming live segmenter muxer
- F4V muxer
- sendcmd and asendcmd filters
- WebVTT demuxer and decoder (simple tags supported)
- RTP packetization of JPEG
- faststart option in the MOV/MP4 muxer
- support for building with MSVC


version 0.11:

- Fixes: CVE-2012-2772, CVE-2012-2774, CVE-2012-2775, CVE-2012-2776, CVE-2012-2777,
         CVE-2012-2779, CVE-2012-2782, CVE-2012-2783, CVE-2012-2784, CVE-2012-2785,
         CVE-2012-2786, CVE-2012-2787, CVE-2012-2788, CVE-2012-2789, CVE-2012-2790,
         CVE-2012-2791, CVE-2012-2792, CVE-2012-2793, CVE-2012-2794, CVE-2012-2795,
         CVE-2012-2796, CVE-2012-2797, CVE-2012-2798, CVE-2012-2799, CVE-2012-2800,
         CVE-2012-2801, CVE-2012-2802, CVE-2012-2803, CVE-2012-2804,
- v408 Quicktime and Microsoft AYUV Uncompressed 4:4:4:4 encoder and decoder
- setfield filter
- CDXL demuxer and decoder
- Apple ProRes encoder
- ffprobe -count_packets and -count_frames options
- Sun Rasterfile Encoder
- ID3v2 attached pictures reading and writing
- WMA Lossless decoder
- bluray protocol
- blackdetect filter
- libutvideo encoder wrapper (--enable-libutvideo)
- swapuv filter
- bbox filter
- XBM encoder and decoder
- RealAudio Lossless decoder
- ZeroCodec decoder
- tile video filter
- Metal Gear Solid: The Twin Snakes demuxer
- OpenEXR image decoder
- removelogo filter
- drop support for ffmpeg without libavfilter
- drawtext video filter: fontconfig support
- ffmpeg -benchmark_all option
- super2xsai filter ported from libmpcodecs
- add libavresample audio conversion library for compatibility
- MicroDVD decoder
- Avid Meridien (AVUI) encoder and decoder
- accept + prefix to -pix_fmt option to disable automatic conversions.
- complete audio filtering in libavfilter and ffmpeg
- add fps filter
- vorbis parser
- png parser
- audio mix filter
- ffv1: support (draft) version 1.3


version 0.10:

- Fixes: CVE-2011-3929, CVE-2011-3934, CVE-2011-3935, CVE-2011-3936,
         CVE-2011-3937, CVE-2011-3940, CVE-2011-3941, CVE-2011-3944,
         CVE-2011-3945, CVE-2011-3946, CVE-2011-3947, CVE-2011-3949,
         CVE-2011-3950, CVE-2011-3951, CVE-2011-3952
- v410 Quicktime Uncompressed 4:4:4 10-bit encoder and decoder
- SBaGen (SBG) binaural beats script demuxer
- OpenMG Audio muxer
- Timecode extraction in DV and MOV
- thumbnail video filter
- XML output in ffprobe
- asplit audio filter
- tinterlace video filter
- astreamsync audio filter
- amerge audio filter
- ISMV (Smooth Streaming) muxer
- GSM audio parser
- SMJPEG muxer
- XWD encoder and decoder
- Automatic thread count based on detection number of (available) CPU cores
- y41p Brooktree Uncompressed 4:1:1 12-bit encoder and decoder
- ffprobe -show_error option
- Avid 1:1 10-bit RGB Packer codec
- v308 Quicktime Uncompressed 4:4:4 encoder and decoder
- yuv4 libquicktime packed 4:2:0 encoder and decoder
- ffprobe -show_frames option
- silencedetect audio filter
- ffprobe -show_program_version, -show_library_versions, -show_versions options
- rv34: frame-level multi-threading
- optimized iMDCT transform on x86 using SSE for for mpegaudiodec
- Improved PGS subtitle decoder
- dumpgraph option to lavfi device
- r210 and r10k encoders
- ffwavesynth decoder
- aviocat tool
- ffeval tool
- support encoding and decoding 4-channel SGI images


version 0.9:

- openal input device added
- boxblur filter added
- BWF muxer
- Flash Screen Video 2 decoder
- lavfi input device added
- added avconv, which is almost the same for now, except
for a few incompatible changes in the options, which will hopefully make them
easier to use. The changes are:
    * The options placement is now strictly enforced! While in theory the
      options for ffmpeg should be given in [input options] -i INPUT [output
      options] OUTPUT order, in practice it was possible to give output options
      before the -i and it mostly worked. Except when it didn't - the behavior was
      a bit inconsistent. In avconv, it is not possible to mix input and output
      options. All non-global options are reset after an input or output filename.
    * All per-file options are now truly per-file - they apply only to the next
      input or output file and specifying different values for different files
      will now work properly (notably -ss and -t options).
    * All per-stream options are now truly per-stream - it is possible to
      specify which stream(s) should a given option apply to. See the Stream
      specifiers section in the avconv manual for details.
    * In ffmpeg some options (like -newvideo/-newaudio/...) are irregular in the
      sense that they're specified after the output filename instead of before,
      like all other options. In avconv this irregularity is removed, all options
      apply to the next input or output file.
    * -newvideo/-newaudio/-newsubtitle options were removed. Not only were they
      irregular and highly confusing, they were also redundant. In avconv the -map
      option will create new streams in the output file and map input streams to
      them. E.g. avconv -i INPUT -map 0 OUTPUT will create an output stream for
      each stream in the first input file.
    * The -map option now has slightly different and more powerful syntax:
        + Colons (':') are used to separate file index/stream type/stream index
          instead of dots. Comma (',') is used to separate the sync stream instead
          of colon.. This is done for consistency with other options.
        + It's possible to specify stream type. E.g. -map 0:a:2 creates an
          output stream from the third input audio stream.
        + Omitting the stream index now maps all the streams of the given type,
          not just the first. E.g. -map 0:s creates output streams for all the
          subtitle streams in the first input file.
        + Since -map can now match multiple streams, negative mappings were
          introduced. Negative mappings disable some streams from an already
          defined map. E.g. '-map 0 -map -0:a:1' means 'create output streams for
          all the stream in the first input file, except for the second audio
          stream'.
    * There is a new option -c (or -codec) for choosing the decoder/encoder to
      use, which allows to precisely specify target stream(s) consistently with
      other options. E.g. -c:v lib264 sets the codec for all video streams, -c:a:0
      libvorbis sets the codec for the first audio stream and -c copy copies all
      the streams without reencoding. Old -vcodec/-acodec/-scodec options are now
      aliases to -c:v/a/s
    * It is now possible to precisely specify which stream should an AVOption
      apply to. E.g. -b:v:0 2M sets the bitrate for the first video stream, while
      -b:a 128k sets the bitrate for all audio streams. Note that the old -ab 128k
      syntax is deprecated and will stop working soon.
    * -map_chapters now takes only an input file index and applies to the next
      output file. This is consistent with how all the other options work.
    * -map_metadata now takes only an input metadata specifier and applies to
      the next output file. Output metadata specifier is now part of the option
      name, similarly to the AVOptions/map/codec feature above.
    * -metadata can now be used to set metadata on streams and chapters, e.g.
      -metadata:s:1 language=eng sets the language of the first stream to 'eng'.
      This made -vlang/-alang/-slang options redundant, so they were removed.
    * -qscale option now uses stream specifiers and applies to all streams, not
      just video. I.e. plain -qscale number would now apply to all streams. To get
      the old behavior, use -qscale:v. Also there is now a shortcut -q for -qscale
      and -aq is now an alias for -q:a.
    * -vbsf/-absf/-sbsf options were removed and replaced by a -bsf option which
      uses stream specifiers. Use -bsf:v/a/s instead of the old options.
    * -itsscale option now uses stream specifiers, so its argument is only the
      scale parameter.
    * -intra option was removed, use -g 0 for the same effect.
    * -psnr option was removed, use -flags +psnr for the same effect.
    * -vf option is now an alias to the new -filter option, which uses stream specifiers.
    * -vframes/-aframes/-dframes options are now aliases to the new -frames option.
    * -vtag/-atag/-stag options are now aliases to the new -tag option.
- XMV demuxer
- LOAS demuxer
- ashowinfo filter added
- Windows Media Image decoder
- amovie source added
- LATM muxer/demuxer
- Speex encoder via libspeex
- JSON output in ffprobe
- WTV muxer
- Optional C++ Support (needed for libstagefright)
- H.264 Decoding on Android via Stagefright
- Prores decoder
- BIN/XBIN/ADF/IDF text file decoder
- aconvert audio filter added
- audio support to lavfi input device added
- libcdio-paranoia input device for audio CD grabbing
- Apple ProRes decoder
- CELT in Ogg demuxing
- G.723.1 demuxer and decoder
- libmodplug support (--enable-libmodplug)
- VC-1 interlaced decoding
- libutvideo wrapper (--enable-libutvideo)
- aevalsrc audio source added
- Ut Video decoder
- Speex encoding via libspeex
- 4:2:2 H.264 decoding support
- 4:2:2 and 4:4:4 H.264 encoding with libx264
- Pulseaudio input device
- Prores encoder
- Video Decoder Acceleration (VDA) HWAccel module.
- replacement Indeo 3 decoder
- new ffmpeg option: -map_channel
- volume audio filter added
- earwax audio filter added
- libv4l2 support (--enable-libv4l2)
- TLS/SSL and HTTPS protocol support
- AVOptions API rewritten and documented
- most of CODEC_FLAG2_*, some CODEC_FLAG_* and many codec-specific fields in
  AVCodecContext deprecated. Codec private options should be used instead.
- Properly working defaults in libx264 wrapper, support for native presets.
- Encrypted OMA files support
- Discworld II BMV decoding support
- VBLE Decoder
- OS X Video Decoder Acceleration (VDA) support
- compact and csv output in ffprobe
- pan audio filter
- IFF Amiga Continuous Bitmap (ACBM) decoder
- ass filter
- CRI ADX audio format muxer and demuxer
- Playstation Portable PMP format demuxer
- Microsoft Windows ICO demuxer
- life source
- PCM format support in OMA demuxer
- CLJR encoder
- new option: -report
- Dxtory capture format decoder
- cellauto source
- Simple segmenting muxer
- Indeo 4 decoder
- SMJPEG demuxer


version 0.8:

- many many things we forgot because we rather write code than changelogs
- WebM support in Matroska de/muxer
- low overhead Ogg muxing
- MMS-TCP support
- VP8 de/encoding via libvpx
- Demuxer for On2's IVF format
- Pictor/PC Paint decoder
- HE-AAC v2 decoder
- HE-AAC v2 encoding with libaacplus
- libfaad2 wrapper removed
- DTS-ES extension (XCh) decoding support
- native VP8 decoder
- RTSP tunneling over HTTP
- RTP depacketization of SVQ3
- -strict inofficial replaced by -strict unofficial
- ffplay -exitonkeydown and -exitonmousedown options added
- native GSM / GSM MS decoder
- RTP depacketization of QDM2
- ANSI/ASCII art playback system
- Lego Mindstorms RSO de/muxer
- libavcore added (and subsequently removed)
- SubRip subtitle file muxer and demuxer
- Chinese AVS encoding via libxavs
- ffprobe -show_packets option added
- RTP packetization of Theora and Vorbis
- RTP depacketization of MP4A-LATM
- RTP packetization and depacketization of VP8
- hflip filter
- Apple HTTP Live Streaming demuxer
- a64 codec
- MMS-HTTP support
- G.722 ADPCM audio encoder/decoder
- R10k video decoder
- ocv_smooth filter
- frei0r wrapper filter
- change crop filter syntax to width:height:x:y
- make the crop filter accept parametric expressions
- make ffprobe accept AVFormatContext options
- yadif filter
- blackframe filter
- Demuxer for Leitch/Harris' VR native stream format (LXF)
- RTP depacketization of the X-QT QuickTime format
- SAP (Session Announcement Protocol, RFC 2974) muxer and demuxer
- cropdetect filter
- ffmpeg -crop* options removed
- transpose filter added
- ffmpeg -force_key_frames option added
- demuxer for receiving raw rtp:// URLs without an SDP description
- single stream LATM/LOAS decoder
- setpts filter added
- Win64 support for optimized x86 assembly functions
- MJPEG/AVI1 to JPEG/JFIF bitstream filter
- ASS subtitle encoder and decoder
- IEC 61937 encapsulation for E-AC-3, TrueHD, DTS-HD (for HDMI passthrough)
- overlay filter added
- rename aspect filter to setdar, and pixelaspect to setsar
- IEC 61937 demuxer
- Mobotix .mxg demuxer
- frei0r source added
- hqdn3d filter added
- RTP depacketization of QCELP
- FLAC parser added
- gradfun filter added
- AMR-WB decoder
- replace the ocv_smooth filter with a more generic ocv filter
- Windows Televison (WTV) demuxer
- FFmpeg metadata format muxer and demuxer
- SubRip (srt) subtitle encoder and decoder
- floating-point AC-3 encoder added
- Lagarith decoder
- ffmpeg -copytb option added
- IVF muxer added
- Wing Commander IV movies decoder added
- movie source added
- Bink version 'b' audio and video decoder
- Bitmap Brothers JV playback system
- Apple HTTP Live Streaming protocol handler
- sndio support for playback and record
- Linux framebuffer input device added
- Chronomaster DFA decoder
- DPX image encoder
- MicroDVD subtitle file muxer and demuxer
- Playstation Portable PMP format demuxer
- fieldorder video filter added
- AAC encoding via libvo-aacenc
- AMR-WB encoding via libvo-amrwbenc
- xWMA demuxer
- Mobotix MxPEG decoder
- VP8 frame-multithreading
- NEON optimizations for VP8
- Lots of deprecated API cruft removed
- fft and imdct optimizations for AVX (Sandy Bridge) processors
- showinfo filter added
- SMPTE 302M AES3 audio decoder
- Apple Core Audio Format muxer
- 9bit and 10bit per sample support in the H.264 decoder
- 9bit and 10bit FFV1 encoding / decoding
- split filter added
- select filter added
- sdl output device added
- libmpcodecs video filter support (3 times as many filters than before)
- mpeg2 aspect ratio dection fixed
- libxvid aspect pickiness fixed
- Frame multithreaded decoding
- E-AC-3 audio encoder
- ac3enc: add channel coupling support
- floating-point sample format support to the ac3, eac3, dca, aac, and vorbis decoders.
- H264/MPEG frame-level multi-threading
- All av_metadata_* functions renamed to av_dict_* and moved to libavutil
- 4:4:4 H.264 decoding support
- 10-bit H.264 optimizations for x86
- lut, lutrgb, and lutyuv filters added
- buffersink libavfilter sink added
- Bump libswscale for recently reported ABI break
- New J2K encoder (via OpenJPEG)


version 0.7:

- all the changes for 0.8, but keeping API/ABI compatibility with the 0.6 release


version 0.6:

- PB-frame decoding for H.263
- deprecated vhook subsystem removed
- deprecated old scaler removed
- VQF demuxer
- Alpha channel scaler
- PCX encoder
- RTP packetization of H.263
- RTP packetization of AMR
- RTP depacketization of Vorbis
- CorePNG decoding support
- Cook multichannel decoding support
- introduced avlanguage helpers in libavformat
- 8088flex TMV demuxer and decoder
- per-stream language-tags extraction in asfdec
- V210 decoder and encoder
- remaining GPL parts in AC-3 decoder converted to LGPL
- QCP demuxer
- SoX native format muxer and demuxer
- AMR-NB decoding/encoding, AMR-WB decoding via OpenCORE libraries
- DPX image decoder
- Electronic Arts Madcow decoder
- DivX (XSUB) subtitle encoder
- nonfree libamr support for AMR-NB/WB decoding/encoding removed
- experimental AAC encoder
- RTP depacketization of ASF and RTSP from WMS servers
- RTMP support in libavformat
- noX handling for OPT_BOOL X options
- Wave64 demuxer
- IEC-61937 compatible Muxer
- TwinVQ decoder
- Bluray (PGS) subtitle decoder
- LPCM support in MPEG-TS (HDMV RID as found on Blu-ray disks)
- WMA Pro decoder
- Core Audio Format demuxer
- ATRAC1 decoder
- MD STUDIO audio demuxer
- RF64 support in WAV demuxer
- MPEG-4 Audio Lossless Coding (ALS) decoder
- -formats option split into -formats, -codecs, -bsfs, and -protocols
- IV8 demuxer
- CDG demuxer and decoder
- R210 decoder
- Auravision Aura 1 and 2 decoders
- Deluxe Paint Animation playback system
- SIPR decoder
- Adobe Filmstrip muxer and demuxer
- RTP depacketization of H.263
- Bink demuxer and audio/video decoders
- enable symbol versioning by default for linkers that support it
- IFF PBM/ILBM bitmap decoder
- concat protocol
- Indeo 5 decoder
- RTP depacketization of AMR
- WMA Voice decoder
- ffprobe tool
- AMR-NB decoder
- RTSP muxer
- HE-AAC v1 decoder
- Kega Game Video (KGV1) decoder
- VorbisComment writing for FLAC, Ogg FLAC and Ogg Speex files
- RTP depacketization of Theora
- HTTP Digest authentication
- RTMP/RTMPT/RTMPS/RTMPE/RTMPTE protocol support via librtmp
- Psygnosis YOP demuxer and video decoder
- spectral extension support in the E-AC-3 decoder
- unsharp video filter
- RTP hinting in the mov/3gp/mp4 muxer
- Dirac in Ogg demuxing
- seek to keyframes in Ogg
- 4:2:2 and 4:4:4 Theora decoding
- 35% faster VP3/Theora decoding
- faster AAC decoding
- faster H.264 decoding
- RealAudio 1.0 (14.4K) encoder


version 0.5:

- DV50 AKA DVCPRO50 encoder, decoder, muxer and demuxer
- TechSmith Camtasia (TSCC) video decoder
- IBM Ultimotion (ULTI) video decoder
- Sierra Online audio file demuxer and decoder
- Apple QuickDraw (qdrw) video decoder
- Creative ADPCM audio decoder (16 bits as well as 8 bits schemes)
- Electronic Arts Multimedia (WVE/UV2/etc.) file demuxer
- Miro VideoXL (VIXL) video decoder
- H.261 video encoder
- QPEG video decoder
- Nullsoft Video (NSV) file demuxer
- Shorten audio decoder
- LOCO video decoder
- Apple Lossless Audio Codec (ALAC) decoder
- Winnov WNV1 video decoder
- Autodesk Animator Studio Codec (AASC) decoder
- Indeo 2 video decoder
- Fraps FPS1 video decoder
- Snow video encoder/decoder
- Sonic audio encoder/decoder
- Vorbis audio decoder
- Macromedia ADPCM decoder
- Duck TrueMotion 2 video decoder
- support for decoding FLX and DTA extensions in FLIC files
- H.264 custom quantization matrices support
- ffserver fixed, it should now be usable again
- QDM2 audio decoder
- Real Cooker audio decoder
- TrueSpeech audio decoder
- WMA2 audio decoder fixed, now all files should play correctly
- RealAudio 14.4 and 28.8 decoders fixed
- JPEG-LS decoder
- build system improvements
- tabs and trailing whitespace removed from the codebase
- CamStudio video decoder
- AIFF/AIFF-C audio format, encoding and decoding
- ADTS AAC file reading and writing
- Creative VOC file reading and writing
- American Laser Games multimedia (*.mm) playback system
- Zip Motion Blocks Video decoder
- improved Theora/VP3 decoder
- True Audio (TTA) decoder
- AVS demuxer and video decoder
- JPEG-LS encoder
- Smacker demuxer and decoder
- NuppelVideo/MythTV demuxer and RTjpeg decoder
- KMVC decoder
- MPEG-2 intra VLC support
- MPEG-2 4:2:2 encoder
- Flash Screen Video decoder
- GXF demuxer
- Chinese AVS decoder
- GXF muxer
- MXF demuxer
- VC-1/WMV3/WMV9 video decoder
- MacIntel support
- AviSynth support
- VMware video decoder
- VP5 video decoder
- VP6 video decoder
- WavPack lossless audio decoder
- Targa (.TGA) picture decoder
- Vorbis audio encoder
- Delphine Software .cin demuxer/audio and video decoder
- Tiertex .seq demuxer/video decoder
- MTV demuxer
- TIFF picture encoder and decoder
- GIF picture decoder
- Intel Music Coder decoder
- Zip Motion Blocks Video encoder
- Musepack decoder
- Flash Screen Video encoder
- Theora encoding via libtheora
- BMP encoder
- WMA encoder
- GSM-MS encoder and decoder
- DCA decoder
- DXA demuxer and decoder
- DNxHD decoder
- Gamecube movie (.THP) playback system
- Blackfin optimizations
- Interplay C93 demuxer and video decoder
- Bethsoft VID demuxer and video decoder
- CRYO APC demuxer
- ATRAC3 decoder
- V.Flash PTX decoder
- RoQ muxer, RoQ audio encoder
- Renderware TXD demuxer and decoder
- extern C declarations for C++ removed from headers
- sws_flags command line option
- codebook generator
- RoQ video encoder
- QTRLE encoder
- OS/2 support removed and restored again
- AC-3 decoder
- NUT muxer
- additional SPARC (VIS) optimizations
- Matroska muxer
- slice-based parallel H.264 decoding
- Monkey's Audio demuxer and decoder
- AMV audio and video decoder
- DNxHD encoder
- H.264 PAFF decoding
- Nellymoser ASAO decoder
- Beam Software SIFF demuxer and decoder
- libvorbis Vorbis decoding removed in favor of native decoder
- IntraX8 (J-Frame) subdecoder for WMV2 and VC-1
- Ogg (Theora, Vorbis and FLAC) muxer
- The "device" muxers and demuxers are now in a new libavdevice library
- PC Paintbrush PCX decoder
- Sun Rasterfile decoder
- TechnoTrend PVA demuxer
- Linux Media Labs MPEG-4 (LMLM4) demuxer
- AVM2 (Flash 9) SWF muxer
- QT variant of IMA ADPCM encoder
- VFW grabber
- iPod/iPhone compatible mp4 muxer
- Mimic decoder
- MSN TCP Webcam stream demuxer
- RL2 demuxer / decoder
- IFF demuxer
- 8SVX audio decoder
- non-recursive Makefiles
- BFI demuxer
- MAXIS EA XA (.xa) demuxer / decoder
- BFI video decoder
- OMA demuxer
- MLP/TrueHD decoder
- Electronic Arts CMV decoder
- Motion Pixels Video decoder
- Motion Pixels MVI demuxer
- removed animated GIF decoder/demuxer
- D-Cinema audio muxer
- Electronic Arts TGV decoder
- Apple Lossless Audio Codec (ALAC) encoder
- AAC decoder
- floating point PCM encoder/decoder
- MXF muxer
- DV100 AKA DVCPRO HD decoder and demuxer
- E-AC-3 support added to AC-3 decoder
- Nellymoser ASAO encoder
- ASS and SSA demuxer and muxer
- liba52 wrapper removed
- SVQ3 watermark decoding support
- Speex decoding via libspeex
- Electronic Arts TGQ decoder
- RV40 decoder
- QCELP / PureVoice decoder
- RV30 decoder
- hybrid WavPack support
- R3D REDCODE demuxer
- ALSA support for playback and record
- Electronic Arts TQI decoder
- OpenJPEG based JPEG 2000 decoder
- NC (NC4600) camera file demuxer
- Gopher client support
- MXF D-10 muxer
- generic metadata API
- flash ScreenVideo2 encoder


version 0.4.9-pre1:

- DV encoder, DV muxer
- Microsoft RLE video decoder
- Microsoft Video-1 decoder
- Apple Animation (RLE) decoder
- Apple Graphics (SMC) decoder
- Apple Video (RPZA) decoder
- Cinepak decoder
- Sega FILM (CPK) file demuxer
- Westwood multimedia support (VQA & AUD files)
- Id Quake II CIN playback support
- 8BPS video decoder
- FLIC playback support
- RealVideo 2.0 (RV20) decoder
- Duck TrueMotion v1 (DUCK) video decoder
- Sierra VMD demuxer and video decoder
- MSZH and ZLIB decoder support
- SVQ1 video encoder
- AMR-WB support
- PPC optimizations
- rate distortion optimal cbp support
- rate distorted optimal ac prediction for MPEG-4
- rate distorted optimal lambda->qp support
- AAC encoding with libfaac
- Sunplus JPEG codec (SP5X) support
- use Lagrange multipler instead of QP for ratecontrol
- Theora/VP3 decoding support
- XA and ADX ADPCM codecs
- export MPEG-2 active display area / pan scan
- Add support for configuring with IBM XLC
- floating point AAN DCT
- initial support for zygo video (not complete)
- RGB ffv1 support
- new audio/video parser API
- av_log() system
- av_read_frame() and av_seek_frame() support
- missing last frame fixes
- seek by mouse in ffplay
- noise reduction of DCT coefficients
- H.263 OBMC & 4MV support
- H.263 alternative inter vlc support
- H.263 loop filter
- H.263 slice structured mode
- interlaced DCT support for MPEG-2 encoding
- stuffing to stay above min_bitrate
- MB type & QP visualization
- frame stepping for ffplay
- interlaced motion estimation
- alternate scantable support
- SVCD scan offset support
- closed GOP support
- SSE2 FDCT
- quantizer noise shaping
- G.726 ADPCM audio codec
- MS ADPCM encoding
- multithreaded/SMP motion estimation
- multithreaded/SMP encoding for MPEG-1/MPEG-2/MPEG-4/H.263
- multithreaded/SMP decoding for MPEG-2
- FLAC decoder
- Metrowerks CodeWarrior suppport
- H.263+ custom pcf support
- nicer output for 'ffmpeg -formats'
- Matroska demuxer
- SGI image format, encoding and decoding
- H.264 loop filter support
- H.264 CABAC support
- nicer looking arrows for the motion vector visualization
- improved VCD support
- audio timestamp drift compensation
- MPEG-2 YUV 422/444 support
- polyphase kaiser windowed sinc and blackman nuttall windowed sinc audio resample
- better image scaling
- H.261 support
- correctly interleave packets during encoding
- VIS optimized motion compensation
- intra_dc_precision>0 encoding support
- support reuse of motion vectors/MB types/field select values of the source video
- more accurate deblock filter
- padding support
- many optimizations and bugfixes
- FunCom ISS audio file demuxer and according ADPCM decoding


version 0.4.8:

- MPEG-2 video encoding (Michael)
- Id RoQ playback subsystem (Mike Melanson and Tim Ferguson)
- Wing Commander III Movie (.mve) file playback subsystem (Mike Melanson
  and Mario Brito)
- Xan DPCM audio decoder (Mario Brito)
- Interplay MVE playback subsystem (Mike Melanson)
- Duck DK3 and DK4 ADPCM audio decoders (Mike Melanson)


version 0.4.7:

- RealAudio 1.0 (14_4) and 2.0 (28_8) native decoders. Author unknown, code from mplayerhq
  (originally from public domain player for Amiga at http://www.honeypot.net/audio)
- current version now also compiles with older GCC (Fabrice)
- 4X multimedia playback system including 4xm file demuxer (Mike
  Melanson), and 4X video and audio codecs (Michael)
- Creative YUV (CYUV) decoder (Mike Melanson)
- FFV1 codec (our very simple lossless intra only codec, compresses much better
  than HuffYUV) (Michael)
- ASV1 (Asus), H.264, Intel indeo3 codecs have been added (various)
- tiny PNG encoder and decoder, tiny GIF decoder, PAM decoder (PPM with
  alpha support), JPEG YUV colorspace support. (Fabrice Bellard)
- ffplay has been replaced with a newer version which uses SDL (optionally)
  for multiplatform support (Fabrice)
- Sorenson Version 3 codec (SVQ3) support has been added (decoding only) - donated
  by anonymous
- AMR format has been added (Johannes Carlsson)
- 3GP support has been added (Johannes Carlsson)
- VP3 codec has been added (Mike Melanson)
- more MPEG-1/2 fixes
- better multiplatform support, MS Visual Studio fixes (various)
- AltiVec optimizations (Magnus Damn and others)
- SH4 processor support has been added (BERO)
- new public interfaces (avcodec_get_pix_fmt) (Roman Shaposhnick)
- VOB streaming support (Brian Foley)
- better MP3 autodetection (Andriy Rysin)
- qpel encoding (Michael)
- 4mv+b frames encoding finally fixed (Michael)
- chroma ME (Michael)
- 5 comparison functions for ME (Michael)
- B-frame encoding speedup (Michael)
- WMV2 codec (unfinished - Michael)
- user specified diamond size for EPZS (Michael)
- Playstation STR playback subsystem, still experimental (Mike and Michael)
- ASV2 codec (Michael)
- CLJR decoder (Alex)

.. And lots more new enhancements and fixes.


version 0.4.6:

- completely new integer only MPEG audio layer 1/2/3 decoder rewritten
  from scratch
- Recoded DCT and motion vector search with gcc (no longer depends on nasm)
- fix quantization bug in AC3 encoder
- added PCM codecs and format. Corrected WAV/AVI/ASF PCM issues
- added prototype ffplay program
- added GOB header parsing on H.263/H.263+ decoder (Juanjo)
- bug fix on MCBPC tables of H.263 (Juanjo)
- bug fix on DC coefficients of H.263 (Juanjo)
- added Advanced Prediction Mode on H.263/H.263+ decoder (Juanjo)
- now we can decode H.263 streams found in QuickTime files (Juanjo)
- now we can decode H.263 streams found in VIVO v1 files(Juanjo)
- preliminary RTP "friendly" mode for H.263/H.263+ coding. (Juanjo)
- added GOB header for H.263/H.263+ coding on RTP mode (Juanjo)
- now H.263 picture size is returned on the first decoded frame (Juanjo)
- added first regression tests
- added MPEG-2 TS demuxer
- new demux API for libav
- more accurate and faster IDCT (Michael)
- faster and entropy-controlled motion search (Michael)
- two pass video encoding (Michael)
- new video rate control (Michael)
- added MSMPEG4V1, MSMPEGV2 and WMV1 support (Michael)
- great performance improvement of video encoders and decoders (Michael)
- new and faster bit readers and vlc parsers (Michael)
- high quality encoding mode: tries all macroblock/VLC types (Michael)
- added DV video decoder
- preliminary RTP/RTSP support in ffserver and libavformat
- H.263+ AIC decoding/encoding support (Juanjo)
- VCD MPEG-PS mode (Juanjo)
- PSNR stuff (Juanjo)
- simple stats output (Juanjo)
- 16-bit and 15-bit RGB/BGR/GBR support (Bisqwit)


version 0.4.5:

- some header fixes (Zdenek Kabelac <kabi at informatics.muni.cz>)
- many MMX optimizations (Nick Kurshev <nickols_k at mail.ru>)
- added configure system (actually a small shell script)
- added MPEG audio layer 1/2/3 decoding using LGPL'ed mpglib by
  Michael Hipp (temporary solution - waiting for integer only
  decoder)
- fixed VIDIOCSYNC interrupt
- added Intel H.263 decoding support ('I263' AVI fourCC)
- added Real Video 1.0 decoding (needs further testing)
- simplified image formats again. Added PGM format (=grey
  pgm). Renamed old PGM to PGMYUV.
- fixed msmpeg4 slice issues (tell me if you still find problems)
- fixed OpenDivX bugs with newer versions (added VOL header decoding)
- added support for MPlayer interface
- added macroblock skip optimization
- added MJPEG decoder
- added mmx/mmxext IDCT from libmpeg2
- added pgmyuvpipe, ppm, and ppm_pipe formats (original patch by Celer
  <celer at shell.scrypt.net>)
- added pixel format conversion layer (e.g. for MJPEG or PPM)
- added deinterlacing option
- MPEG-1/2 fixes
- MPEG-4 vol header fixes (Jonathan Marsden <snmjbm at pacbell.net>)
- ARM optimizations (Lionel Ulmer <lionel.ulmer at free.fr>).
- Windows porting of file converter
- added MJPEG raw format (input/output)
- added JPEG image format support (input/output)


version 0.4.4:

- fixed some std header definitions (Bjorn Lindgren
  <bjorn.e.lindgren at telia.com>).
- added MPEG demuxer (MPEG-1 and 2 compatible).
- added ASF demuxer
- added prototype RM demuxer
- added AC3 decoding (done with libac3 by Aaron Holtzman)
- added decoding codec parameter guessing (.e.g. for MPEG, because the
  header does not include them)
- fixed header generation in MPEG-1, AVI and ASF muxer: wmplayer can now
  play them (only tested video)
- fixed H.263 white bug
- fixed phase rounding in img resample filter
- add MMX code for polyphase img resample filter
- added CPU autodetection
- added generic title/author/copyright/comment string handling (ASF and RM
  use them)
- added SWF demux to extract MP3 track (not usable yet because no MP3
  decoder)
- added fractional frame rate support
- codecs are no longer searched by read_header() (should fix ffserver
  segfault)


version 0.4.3:

- BGR24 patch (initial patch by Jeroen Vreeken <pe1rxq at amsat.org>)
- fixed raw yuv output
- added motion rounding support in MPEG-4
- fixed motion bug rounding in MSMPEG4
- added B-frame handling in video core
- added full MPEG-1 decoding support
- added partial (frame only) MPEG-2 support
- changed the FOURCC code for H.263 to "U263" to be able to see the
  +AVI/H.263 file with the UB Video H.263+ decoder. MPlayer works with
  this +codec ;) (JuanJo).
- Halfpel motion estimation after MB type selection (JuanJo)
- added pgm and .Y.U.V output format
- suppressed 'img:' protocol. Simply use: /tmp/test%d.[pgm|Y] as input or
  output.
- added pgmpipe I/O format (original patch from Martin Aumueller
  <lists at reserv.at>, but changed completely since we use a format
  instead of a protocol)


version 0.4.2:

- added H.263/MPEG-4/MSMPEG4 decoding support. MPEG-4 decoding support
  (for OpenDivX) is almost complete: 8x8 MVs and rounding are
  missing. MSMPEG4 support is complete.
- added prototype MPEG-1 decoder. Only I- and P-frames handled yet (it
  can decode ffmpeg MPEGs :-)).
- added libavcodec API documentation (see apiexample.c).
- fixed image polyphase bug (the bottom of some images could be
  greenish)
- added support for non clipped motion vectors (decoding only)
  and image sizes non-multiple of 16
- added support for AC prediction (decoding only)
- added file overwrite confirmation (can be disabled with -y)
- added custom size picture to H.263 using H.263+ (Juanjo)


version 0.4.1:

- added MSMPEG4 (aka DivX) compatible encoder. Changed default codec
  of AVI and ASF to DIV3.
- added -me option to set motion estimation method
  (default=log). suppressed redundant -hq option.
- added options -acodec and -vcodec to force a given codec (useful for
  AVI for example)
- fixed -an option
- improved dct_quantize speed
- factorized some motion estimation code


version 0.4.0:

- removing grab code from ffserver and moved it to ffmpeg. Added
  multistream support to ffmpeg.
- added timeshifting support for live feeds (option ?date=xxx in the
  URL)
- added high quality image resize code with polyphase filter (need
  mmx/see optimization). Enable multiple image size support in ffserver.
- added multi live feed support in ffserver
- suppressed master feature from ffserver (it should be done with an
  external program which opens the .ffm url and writes it to another
  ffserver)
- added preliminary support for video stream parsing (WAV and AVI half
  done). Added proper support for audio/video file conversion in
  ffmpeg.
- added preliminary support for video file sending from ffserver
- redesigning I/O subsystem: now using URL based input and output
  (see avio.h)
- added WAV format support
- added "tty user interface" to ffmpeg to stop grabbing gracefully
- added MMX/SSE optimizations to SAD (Sums of Absolutes Differences)
  (Juan J. Sierralta P. a.k.a. "Juanjo" <juanjo at atmlab.utfsm.cl>)
- added MMX DCT from mpeg2_movie 1.5 (Juanjo)
- added new motion estimation algorithms, log and phods (Juanjo)
- changed directories: libav for format handling, libavcodec for
  codecs


version 0.3.4:

- added stereo in MPEG audio encoder


version 0.3.3:

- added 'high quality' mode which use motion vectors. It can be used in
  real time at low resolution.
- fixed rounding problems which caused quality problems at high
  bitrates and large GOP size


version 0.3.2: small fixes

- ASF fixes
- put_seek bug fix


version 0.3.1: added avi/divx support

- added AVI support
- added MPEG-4 codec compatible with OpenDivX. It is based on the H.263 codec
- added sound for flash format (not tested)


version 0.3: initial public release<|MERGE_RESOLUTION|>--- conflicted
+++ resolved
@@ -22,6 +22,7 @@
 - improved Quickdraw compatibility
 - VP9 high bit-depth and extended colorspaces decoding support
 - WebPAnimEncoder API when available for encoding and muxing WebP
+- Direct3D11-accelerated decoding
 
 
 version 2.6:
@@ -41,7 +42,6 @@
 - showpalette filter
 - Twofish symmetric block cipher
 - Support DNx100 (960x720@8)
-<<<<<<< HEAD
 - eq2 filter ported from libmpcodecs as eq filter
 - removed libmpcodecs
 - Changed default DNxHD colour range in QuickTime .mov derivatives to mpeg range
@@ -52,9 +52,6 @@
 - palettegen and paletteuse filters
 - VP9 RTP payload format (draft 0) experimental depacketizer
 - RTP depacketizer for DV (RFC 6469)
-=======
-- Direct3D11-accelerated decoding
->>>>>>> d8039ef8
 - DXVA2-accelerated HEVC decoding
 - AAC ELD 480 decoding
 - Intel QSV-accelerated H.264 decoding
