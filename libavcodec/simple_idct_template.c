--- conflicted
+++ resolved
@@ -126,11 +126,7 @@
         temp += temp * (1 << 16);
         temp += temp * ((uint64_t) 1 << 32);
         AV_WN64A(row, temp);
-<<<<<<< HEAD
-        AV_WN64A(row+4, temp);
-=======
         AV_WN64A(row + 4, temp);
->>>>>>> 283226e1
         return;
     }
 #else
