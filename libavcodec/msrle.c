/*
 * Microsoft RLE video decoder
 * Copyright (C) 2003 the ffmpeg project
 *
 * This file is part of FFmpeg.
 *
 * FFmpeg is free software; you can redistribute it and/or
 * modify it under the terms of the GNU Lesser General Public
 * License as published by the Free Software Foundation; either
 * version 2.1 of the License, or (at your option) any later version.
 *
 * FFmpeg is distributed in the hope that it will be useful,
 * but WITHOUT ANY WARRANTY; without even the implied warranty of
 * MERCHANTABILITY or FITNESS FOR A PARTICULAR PURPOSE.  See the GNU
 * Lesser General Public License for more details.
 *
 * You should have received a copy of the GNU Lesser General Public
 * License along with FFmpeg; if not, write to the Free Software
 * Foundation, Inc., 51 Franklin Street, Fifth Floor, Boston, MA 02110-1301 USA
 */

/**
 * @file
 * MS RLE video decoder by Mike Melanson (melanson@pcisys.net)
 * For more information about the MS RLE format, visit:
 *   http://www.pcisys.net/~melanson/codecs/
 *
 * The MS RLE decoder outputs PAL8 colorspace data.
 */

#include <stdio.h>
#include <stdlib.h>
#include <string.h>

#include "avcodec.h"
#include "internal.h"
#include "msrledec.h"

typedef struct MsrleContext {
    AVCodecContext *avctx;
    AVFrame *frame;

    GetByteContext gb;
    const unsigned char *buf;
    int size;

    uint32_t pal[256];
} MsrleContext;

static av_cold int msrle_decode_init(AVCodecContext *avctx)
{
    MsrleContext *s = avctx->priv_data;
    int i;

    s->avctx = avctx;

    switch (avctx->bits_per_coded_sample) {
    case 1:
        avctx->pix_fmt = AV_PIX_FMT_MONOWHITE;
        break;
    case 4:
    case 8:
        avctx->pix_fmt = AV_PIX_FMT_PAL8;
        break;
    case 24:
        avctx->pix_fmt = AV_PIX_FMT_BGR24;
        break;
    default:
        av_log(avctx, AV_LOG_ERROR, "unsupported bits per sample\n");
        return AVERROR_INVALIDDATA;
    }

    s->frame = av_frame_alloc();
    if (!s->frame)
        return AVERROR(ENOMEM);

    if (avctx->extradata_size >= 4)
        for (i = 0; i < FFMIN(avctx->extradata_size, AVPALETTE_SIZE)/4; i++)
            s->pal[i] = 0xFFU<<24 | AV_RL32(avctx->extradata+4*i);

    return 0;
}

static int msrle_decode_frame(AVCodecContext *avctx,
                              void *data, int *got_frame,
                              AVPacket *avpkt)
{
    const uint8_t *buf = avpkt->data;
    int buf_size = avpkt->size;
    MsrleContext *s = avctx->priv_data;
    int istride = FFALIGN(avctx->width*avctx->bits_per_coded_sample, 32) / 8;
    int ret;

    s->buf = buf;
    s->size = buf_size;

<<<<<<< HEAD
    if ((ret = ff_reget_buffer(avctx, &s->frame)) < 0)
=======
    if ((ret = ff_reget_buffer(avctx, s->frame)) < 0) {
        av_log(avctx, AV_LOG_ERROR, "reget_buffer() failed\n");
>>>>>>> 2e09096d
        return ret;

    if (avctx->bits_per_coded_sample > 1 && avctx->bits_per_coded_sample <= 8) {
        const uint8_t *pal = av_packet_get_side_data(avpkt, AV_PKT_DATA_PALETTE, NULL);

        if (pal) {
            s->frame->palette_has_changed = 1;
            memcpy(s->pal, pal, AVPALETTE_SIZE);
        }
        /* make the palette available */
        memcpy(s->frame->data[1], s->pal, AVPALETTE_SIZE);
    }

    /* FIXME how to correctly detect RLE ??? */
    if (avctx->height * istride == avpkt->size) { /* assume uncompressed */
<<<<<<< HEAD
        int linesize = (avctx->width * avctx->bits_per_coded_sample + 7) / 8;
        uint8_t *ptr = s->frame.data[0];
=======
        int linesize = avctx->width * avctx->bits_per_coded_sample / 8;
        uint8_t *ptr = s->frame->data[0];
>>>>>>> 2e09096d
        uint8_t *buf = avpkt->data + (avctx->height-1)*istride;
        int i, j;

        for (i = 0; i < avctx->height; i++) {
            if (avctx->bits_per_coded_sample == 4) {
                for (j = 0; j < avctx->width - 1; j += 2) {
                    ptr[j+0] = buf[j>>1] >> 4;
                    ptr[j+1] = buf[j>>1] & 0xF;
                }
                if (avctx->width & 1)
                    ptr[j+0] = buf[j>>1] >> 4;
            } else {
                memcpy(ptr, buf, linesize);
            }
            buf -= istride;
            ptr += s->frame->linesize[0];
        }
    } else {
        bytestream2_init(&s->gb, buf, buf_size);
        ff_msrle_decode(avctx, (AVPicture*)s->frame, avctx->bits_per_coded_sample, &s->gb);
    }

    if ((ret = av_frame_ref(data, s->frame)) < 0)
        return ret;

    *got_frame      = 1;

    /* report that the buffer was completely consumed */
    return buf_size;
}

static av_cold int msrle_decode_end(AVCodecContext *avctx)
{
    MsrleContext *s = avctx->priv_data;

    /* release the last frame */
    av_frame_free(&s->frame);

    return 0;
}

AVCodec ff_msrle_decoder = {
    .name           = "msrle",
    .long_name      = NULL_IF_CONFIG_SMALL("Microsoft RLE"),
    .type           = AVMEDIA_TYPE_VIDEO,
    .id             = AV_CODEC_ID_MSRLE,
    .priv_data_size = sizeof(MsrleContext),
    .init           = msrle_decode_init,
    .close          = msrle_decode_end,
    .decode         = msrle_decode_frame,
    .capabilities   = CODEC_CAP_DR1,
};<|MERGE_RESOLUTION|>--- conflicted
+++ resolved
@@ -94,12 +94,7 @@
     s->buf = buf;
     s->size = buf_size;
 
-<<<<<<< HEAD
-    if ((ret = ff_reget_buffer(avctx, &s->frame)) < 0)
-=======
-    if ((ret = ff_reget_buffer(avctx, s->frame)) < 0) {
-        av_log(avctx, AV_LOG_ERROR, "reget_buffer() failed\n");
->>>>>>> 2e09096d
+    if ((ret = ff_reget_buffer(avctx, s->frame)) < 0)
         return ret;
 
     if (avctx->bits_per_coded_sample > 1 && avctx->bits_per_coded_sample <= 8) {
@@ -115,13 +110,8 @@
 
     /* FIXME how to correctly detect RLE ??? */
     if (avctx->height * istride == avpkt->size) { /* assume uncompressed */
-<<<<<<< HEAD
         int linesize = (avctx->width * avctx->bits_per_coded_sample + 7) / 8;
-        uint8_t *ptr = s->frame.data[0];
-=======
-        int linesize = avctx->width * avctx->bits_per_coded_sample / 8;
         uint8_t *ptr = s->frame->data[0];
->>>>>>> 2e09096d
         uint8_t *buf = avpkt->data + (avctx->height-1)*istride;
         int i, j;
 
