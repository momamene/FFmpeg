--- conflicted
+++ resolved
@@ -700,13 +700,8 @@
                                                w->frame->linesize[!!chroma]);
     }
     if (!zeros_only)
-<<<<<<< HEAD
         w->wdsp.idct_add(w->dest[chroma],
-                         s->current_picture.f->linesize[!!chroma],
-=======
-        w->idsp.idct_add(w->dest[chroma],
                          w->frame->linesize[!!chroma],
->>>>>>> eaeba6f2
                          s->block[0]);
 
 block_placed:
