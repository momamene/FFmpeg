--- conflicted
+++ resolved
@@ -727,7 +727,6 @@
     }
 }
 
-<<<<<<< HEAD
 static int add_metadata_from_side_data(AVPacket *avpkt, AVFrame *frame)
 {
     int size;
@@ -741,9 +740,6 @@
 }
 
 int ff_init_buffer_info(AVCodecContext *avctx, AVFrame *frame)
-=======
-int ff_decode_frame_props(AVCodecContext *avctx, AVFrame *frame)
->>>>>>> 9f90b248
 {
     AVPacket *pkt = avctx->internal->pkt;
     int i;
@@ -841,35 +837,6 @@
     return 0;
 }
 
-#if FF_API_GET_BUFFER
-FF_DISABLE_DEPRECATION_WARNINGS
-int avcodec_default_get_buffer(AVCodecContext *avctx, AVFrame *frame)
-{
-    return avcodec_default_get_buffer2(avctx, frame, 0);
-}
-
-typedef struct CompatReleaseBufPriv {
-    AVCodecContext avctx;
-    AVFrame frame;
-    uint8_t avframe_padding[1024]; // hack to allow linking to a avutil with larger AVFrame
-} CompatReleaseBufPriv;
-
-static void compat_free_buffer(void *opaque, uint8_t *data)
-{
-    CompatReleaseBufPriv *priv = opaque;
-    if (priv->avctx.release_buffer)
-        priv->avctx.release_buffer(&priv->avctx, &priv->frame);
-    av_freep(&priv);
-}
-
-static void compat_release_buffer(void *opaque, uint8_t *data)
-{
-    AVBufferRef *buf = opaque;
-    av_buffer_unref(&buf);
-}
-FF_ENABLE_DEPRECATION_WARNINGS
-#endif
-
 int ff_decode_frame_props(AVCodecContext *avctx, AVFrame *frame)
 {
     return ff_init_buffer_info(avctx, frame);
@@ -906,127 +873,6 @@
     } else
         avctx->sw_pix_fmt = avctx->pix_fmt;
 
-<<<<<<< HEAD
-#if FF_API_GET_BUFFER
-FF_DISABLE_DEPRECATION_WARNINGS
-    /*
-     * Wrap an old get_buffer()-allocated buffer in a bunch of AVBuffers.
-     * We wrap each plane in its own AVBuffer. Each of those has a reference to
-     * a dummy AVBuffer as its private data, unreffing it on free.
-     * When all the planes are freed, the dummy buffer's free callback calls
-     * release_buffer().
-     */
-    if (avctx->get_buffer) {
-        CompatReleaseBufPriv *priv = NULL;
-        AVBufferRef *dummy_buf = NULL;
-        int planes, i, ret;
-
-        if (flags & AV_GET_BUFFER_FLAG_REF)
-            frame->reference    = 1;
-
-        ret = avctx->get_buffer(avctx, frame);
-        if (ret < 0)
-            return ret;
-
-        /* return if the buffers are already set up
-         * this would happen e.g. when a custom get_buffer() calls
-         * avcodec_default_get_buffer
-         */
-        if (frame->buf[0])
-            goto end0;
-
-        priv = av_mallocz(sizeof(*priv));
-        if (!priv) {
-            ret = AVERROR(ENOMEM);
-            goto fail;
-        }
-        priv->avctx = *avctx;
-        priv->frame = *frame;
-
-        dummy_buf = av_buffer_create(NULL, 0, compat_free_buffer, priv, 0);
-        if (!dummy_buf) {
-            ret = AVERROR(ENOMEM);
-            goto fail;
-        }
-
-#define WRAP_PLANE(ref_out, data, data_size)                            \
-do {                                                                    \
-    AVBufferRef *dummy_ref = av_buffer_ref(dummy_buf);                  \
-    if (!dummy_ref) {                                                   \
-        ret = AVERROR(ENOMEM);                                          \
-        goto fail;                                                      \
-    }                                                                   \
-    ref_out = av_buffer_create(data, data_size, compat_release_buffer,  \
-                               dummy_ref, 0);                           \
-    if (!ref_out) {                                                     \
-        av_buffer_unref(&dummy_ref);                                    \
-        av_frame_unref(frame);                                          \
-        ret = AVERROR(ENOMEM);                                          \
-        goto fail;                                                      \
-    }                                                                   \
-} while (0)
-
-        if (avctx->codec_type == AVMEDIA_TYPE_VIDEO) {
-            const AVPixFmtDescriptor *desc = av_pix_fmt_desc_get(frame->format);
-
-            planes = av_pix_fmt_count_planes(frame->format);
-            /* workaround for AVHWAccel plane count of 0, buf[0] is used as
-               check for allocated buffers: make libavcodec happy */
-            if (desc && desc->flags & AV_PIX_FMT_FLAG_HWACCEL)
-                planes = 1;
-            if (!desc || planes <= 0) {
-                ret = AVERROR(EINVAL);
-                goto fail;
-            }
-
-            for (i = 0; i < planes; i++) {
-                int v_shift    = (i == 1 || i == 2) ? desc->log2_chroma_h : 0;
-                int plane_size = (frame->height >> v_shift) * frame->linesize[i];
-
-                WRAP_PLANE(frame->buf[i], frame->data[i], plane_size);
-            }
-        } else {
-            int planar = av_sample_fmt_is_planar(frame->format);
-            planes = planar ? avctx->channels : 1;
-
-            if (planes > FF_ARRAY_ELEMS(frame->buf)) {
-                frame->nb_extended_buf = planes - FF_ARRAY_ELEMS(frame->buf);
-                frame->extended_buf = av_malloc_array(sizeof(*frame->extended_buf),
-                                                frame->nb_extended_buf);
-                if (!frame->extended_buf) {
-                    ret = AVERROR(ENOMEM);
-                    goto fail;
-                }
-            }
-
-            for (i = 0; i < FFMIN(planes, FF_ARRAY_ELEMS(frame->buf)); i++)
-                WRAP_PLANE(frame->buf[i], frame->extended_data[i], frame->linesize[0]);
-
-            for (i = 0; i < frame->nb_extended_buf; i++)
-                WRAP_PLANE(frame->extended_buf[i],
-                           frame->extended_data[i + FF_ARRAY_ELEMS(frame->buf)],
-                           frame->linesize[0]);
-        }
-
-        av_buffer_unref(&dummy_buf);
-
-end0:
-        frame->width  = avctx->width;
-        frame->height = avctx->height;
-
-        return 0;
-
-fail:
-        avctx->release_buffer(avctx, frame);
-        av_freep(&priv);
-        av_buffer_unref(&dummy_buf);
-        return ret;
-    }
-FF_ENABLE_DEPRECATION_WARNINGS
-#endif
-
-=======
->>>>>>> 9f90b248
     ret = avctx->get_buffer2(avctx, frame, flags);
 
 end:
@@ -1085,7 +931,6 @@
     return 0;
 }
 
-<<<<<<< HEAD
 int ff_reget_buffer(AVCodecContext *avctx, AVFrame *frame)
 {
     int ret = reget_buffer_internal(avctx, frame);
@@ -1094,23 +939,6 @@
     return ret;
 }
 
-#if FF_API_GET_BUFFER
-void avcodec_default_release_buffer(AVCodecContext *s, AVFrame *pic)
-{
-    av_assert0(s->codec_type == AVMEDIA_TYPE_VIDEO);
-
-    av_frame_unref(pic);
-}
-
-int avcodec_default_reget_buffer(AVCodecContext *s, AVFrame *pic)
-{
-    av_assert0(0);
-    return AVERROR_BUG;
-}
-#endif
-
-=======
->>>>>>> 9f90b248
 int avcodec_default_execute(AVCodecContext *c, int (*func)(AVCodecContext *c2, void *arg2), void *arg, int *ret, int count, int size)
 {
     int i;
@@ -2487,18 +2315,6 @@
 
     if (!frame)
         return AVERROR(ENOMEM);
-#if FF_API_GET_BUFFER
-FF_DISABLE_DEPRECATION_WARNINGS
-    if (avctx->get_buffer != avcodec_default_get_buffer) {
-        av_log(avctx, AV_LOG_ERROR, "Custom get_buffer() for use with"
-                                    "avcodec_decode_audio3() detected. Overriding with avcodec_default_get_buffer\n");
-        av_log(avctx, AV_LOG_ERROR, "Please port your application to "
-                                    "avcodec_decode_audio4()\n");
-        avctx->get_buffer = avcodec_default_get_buffer;
-        avctx->release_buffer = avcodec_default_release_buffer;
-    }
-FF_ENABLE_DEPRECATION_WARNINGS
-#endif
 
     ret = avcodec_decode_audio4(avctx, frame, &got_frame, avpkt);
 
