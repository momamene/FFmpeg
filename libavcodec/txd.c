/*
 * Renderware TeXture Dictionary (.txd) image decoder
 * Copyright (c) 2007 Ivo van Poorten
 *
 * See also: http://wiki.multimedia.cx/index.php?title=TXD
 *
 * This file is part of FFmpeg.
 *
 * FFmpeg is free software; you can redistribute it and/or
 * modify it under the terms of the GNU Lesser General Public
 * License as published by the Free Software Foundation; either
 * version 2.1 of the License, or (at your option) any later version.
 *
 * FFmpeg is distributed in the hope that it will be useful,
 * but WITHOUT ANY WARRANTY; without even the implied warranty of
 * MERCHANTABILITY or FITNESS FOR A PARTICULAR PURPOSE.  See the GNU
 * Lesser General Public License for more details.
 *
 * You should have received a copy of the GNU Lesser General Public
 * License along with FFmpeg; if not, write to the Free Software
 * Foundation, Inc., 51 Franklin Street, Fifth Floor, Boston, MA 02110-1301 USA
 */

#include "libavutil/intreadwrite.h"
#include "libavutil/imgutils.h"
#include "bytestream.h"
#include "avcodec.h"
#include "internal.h"
#include "texturedsp.h"

#define TXD_DXT1 0x31545844
#define TXD_DXT3 0x33545844

static int txd_decode_frame(AVCodecContext *avctx, void *data, int *got_frame,
                            AVPacket *avpkt) {
    GetByteContext gb;
    TextureDSPContext dxtc;
    AVFrame * const p = data;
    unsigned int version, w, h, d3d_format, depth, stride, flags;
    unsigned int y, v;
    uint8_t *ptr;
    uint32_t *pal;
    int i, j;
    int ret;

    ff_texturedsp_init(&dxtc);

    bytestream2_init(&gb, avpkt->data, avpkt->size);
    version         = bytestream2_get_le32(&gb);
    bytestream2_skip(&gb, 72);
    d3d_format      = bytestream2_get_le32(&gb);
    w               = bytestream2_get_le16(&gb);
    h               = bytestream2_get_le16(&gb);
    depth           = bytestream2_get_byte(&gb);
    bytestream2_skip(&gb, 2);
    flags           = bytestream2_get_byte(&gb);

    if (version < 8 || version > 9) {
        av_log(avctx, AV_LOG_ERROR, "texture data version %i is unsupported\n",
                                                                    version);
        return AVERROR_PATCHWELCOME;
    }

    if (depth == 8) {
        avctx->pix_fmt = AV_PIX_FMT_PAL8;
    } else if (depth == 16 || depth == 32) {
        avctx->pix_fmt = AV_PIX_FMT_RGBA;
    } else {
        av_log(avctx, AV_LOG_ERROR, "depth of %i is unsupported\n", depth);
        return AVERROR_PATCHWELCOME;
    }

    if ((ret = ff_set_dimensions(avctx, w, h)) < 0)
        return ret;

<<<<<<< HEAD
    if ((ret = ff_get_buffer(avctx, p, 0)) < 0)
=======
    avctx->coded_width  = FFALIGN(w, 4);
    avctx->coded_height = FFALIGN(h, 4);

    if ((ret = ff_get_buffer(avctx, p, 0)) < 0) {
        av_log(avctx, AV_LOG_ERROR, "get_buffer() failed\n");
>>>>>>> c0b10575
        return ret;

    p->pict_type = AV_PICTURE_TYPE_I;

    ptr    = p->data[0];
    stride = p->linesize[0];

    if (depth == 8) {
        pal = (uint32_t *) p->data[1];
        for (y = 0; y < 256; y++) {
            v = bytestream2_get_be32(&gb);
            pal[y] = (v >> 8) + (v << 24);
        }
        if (bytestream2_get_bytes_left(&gb) < w * h)
            return AVERROR_INVALIDDATA;
        bytestream2_skip(&gb, 4);
        for (y=0; y<h; y++) {
            bytestream2_get_buffer(&gb, ptr, w);
            ptr += stride;
        }
    } else if (depth == 16) {
        bytestream2_skip(&gb, 4);
        switch (d3d_format) {
        case 0:
            if (!(flags & 1))
                goto unsupported;
<<<<<<< HEAD
        case FF_S3TC_DXT1:
            if (bytestream2_get_bytes_left(&gb) < FF_CEIL_RSHIFT(w, 2) * FF_CEIL_RSHIFT(h, 2) * 8)
                return AVERROR_INVALIDDATA;
            ff_decode_dxt1(&gb, ptr, w, h, stride);
            break;
        case FF_S3TC_DXT3:
            if (bytestream2_get_bytes_left(&gb) < FF_CEIL_RSHIFT(w, 2) * FF_CEIL_RSHIFT(h, 2) * 16)
                return AVERROR_INVALIDDATA;
            ff_decode_dxt3(&gb, ptr, w, h, stride);
=======
        case TXD_DXT1:
            for (j = 0; j < avctx->height; j += 4) {
                for (i = 0; i < avctx->width; i += 4) {
                    uint8_t *p = ptr + i * 4 + j * stride;
                    int step = dxtc.dxt1_block(p, stride, gb.buffer);
                    bytestream2_skip(&gb, step);
                }
            }
            break;
        case TXD_DXT3:
            for (j = 0; j < avctx->height; j += 4) {
                for (i = 0; i < avctx->width; i += 4) {
                    uint8_t *p = ptr + i * 4 + j * stride;
                    int step = dxtc.dxt3_block(p, stride, gb.buffer);
                    bytestream2_skip(&gb, step);
                }
            }
>>>>>>> c0b10575
            break;
        default:
            goto unsupported;
        }
    } else if (depth == 32) {
        switch (d3d_format) {
        case 0x15:
        case 0x16:
            if (bytestream2_get_bytes_left(&gb) < h * w * 4)
                return AVERROR_INVALIDDATA;
            for (y=0; y<h; y++) {
                bytestream2_get_buffer(&gb, ptr, w * 4);
                ptr += stride;
            }
            break;
        default:
            goto unsupported;
        }
    }

    *got_frame = 1;

    return avpkt->size;

unsupported:
    av_log(avctx, AV_LOG_ERROR, "unsupported d3d format (%08x)\n", d3d_format);
    return AVERROR_PATCHWELCOME;
}

AVCodec ff_txd_decoder = {
    .name           = "txd",
    .long_name      = NULL_IF_CONFIG_SMALL("Renderware TXD (TeXture Dictionary) image"),
    .type           = AVMEDIA_TYPE_VIDEO,
    .id             = AV_CODEC_ID_TXD,
    .decode         = txd_decode_frame,
    .capabilities   = CODEC_CAP_DR1,
};<|MERGE_RESOLUTION|>--- conflicted
+++ resolved
@@ -73,15 +73,10 @@
     if ((ret = ff_set_dimensions(avctx, w, h)) < 0)
         return ret;
 
-<<<<<<< HEAD
-    if ((ret = ff_get_buffer(avctx, p, 0)) < 0)
-=======
     avctx->coded_width  = FFALIGN(w, 4);
     avctx->coded_height = FFALIGN(h, 4);
 
-    if ((ret = ff_get_buffer(avctx, p, 0)) < 0) {
-        av_log(avctx, AV_LOG_ERROR, "get_buffer() failed\n");
->>>>>>> c0b10575
+    if ((ret = ff_get_buffer(avctx, p, 0)) < 0)
         return ret;
 
     p->pict_type = AV_PICTURE_TYPE_I;
@@ -108,18 +103,9 @@
         case 0:
             if (!(flags & 1))
                 goto unsupported;
-<<<<<<< HEAD
-        case FF_S3TC_DXT1:
+        case TXD_DXT1:
             if (bytestream2_get_bytes_left(&gb) < FF_CEIL_RSHIFT(w, 2) * FF_CEIL_RSHIFT(h, 2) * 8)
                 return AVERROR_INVALIDDATA;
-            ff_decode_dxt1(&gb, ptr, w, h, stride);
-            break;
-        case FF_S3TC_DXT3:
-            if (bytestream2_get_bytes_left(&gb) < FF_CEIL_RSHIFT(w, 2) * FF_CEIL_RSHIFT(h, 2) * 16)
-                return AVERROR_INVALIDDATA;
-            ff_decode_dxt3(&gb, ptr, w, h, stride);
-=======
-        case TXD_DXT1:
             for (j = 0; j < avctx->height; j += 4) {
                 for (i = 0; i < avctx->width; i += 4) {
                     uint8_t *p = ptr + i * 4 + j * stride;
@@ -129,6 +115,8 @@
             }
             break;
         case TXD_DXT3:
+            if (bytestream2_get_bytes_left(&gb) < FF_CEIL_RSHIFT(w, 2) * FF_CEIL_RSHIFT(h, 2) * 16)
+                return AVERROR_INVALIDDATA;
             for (j = 0; j < avctx->height; j += 4) {
                 for (i = 0; i < avctx->width; i += 4) {
                     uint8_t *p = ptr + i * 4 + j * stride;
@@ -136,7 +124,6 @@
                     bytestream2_skip(&gb, step);
                 }
             }
->>>>>>> c0b10575
             break;
         default:
             goto unsupported;
