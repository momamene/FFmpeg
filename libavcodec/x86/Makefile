--- conflicted
+++ resolved
@@ -25,14 +25,9 @@
 MMX-OBJS-$(CONFIG_H264PRED)            += x86/h264_intrapred_init.o
 MMX-OBJS-$(CONFIG_LPC)                 += x86/lpc_mmx.o
 MMX-OBJS-$(CONFIG_MPEGAUDIODSP)        += x86/mpegaudiodec_mmx.o
-<<<<<<< HEAD
-MMX-OBJS-$(CONFIG_PNG_DECODER)         += x86/pngdsp-init.o
-MMX-OBJS-$(CONFIG_PRORES_DECODER)      += x86/proresdsp-init.o
-MMX-OBJS-$(CONFIG_PRORES_LGPL_DECODER) += x86/proresdsp-init.o
-=======
 MMX-OBJS-$(CONFIG_PNG_DECODER)         += x86/pngdsp_init.o
 MMX-OBJS-$(CONFIG_PRORES_DECODER)      += x86/proresdsp_init.o
->>>>>>> 232e35de
+MMX-OBJS-$(CONFIG_PRORES_LGPL_DECODER) += x86/proresdsp_init.o
 MMX-OBJS-$(CONFIG_RV30_DECODER)        += x86/rv34dsp_init.o
 MMX-OBJS-$(CONFIG_RV40_DECODER)        += x86/rv34dsp_init.o            \
                                           x86/rv40dsp_init.o
