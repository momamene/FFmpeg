--- conflicted
+++ resolved
@@ -263,15 +263,9 @@
     }else{
         switch(depth){
         case 1:
-<<<<<<< HEAD
-            for(i = 0; i < avctx->height; i++){
-                int j;
-                for(j = 0; j < n; j++){
-=======
             for (i = 0; i < avctx->height; i++) {
                 int j;
                 for (j = 0; j < n; j++) {
->>>>>>> dc6d0430
                     ptr[j*8+0] =  buf[j] >> 7;
                     ptr[j*8+1] = (buf[j] >> 6) & 1;
                     ptr[j*8+2] = (buf[j] >> 5) & 1;
