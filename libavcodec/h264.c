--- conflicted
+++ resolved
@@ -629,6 +629,10 @@
 
     h->cur_pic.f = av_frame_alloc();
     if (!h->cur_pic.f)
+        return AVERROR(ENOMEM);
+
+    h->last_pic_for_ec.f = av_frame_alloc();
+    if (!h->last_pic_for_ec.f)
         return AVERROR(ENOMEM);
 
     for (i = 0; i < h->nb_slice_ctx; i++)
@@ -815,15 +819,8 @@
         h->frame_packing_arrangement_type <= 6 &&
         h->content_interpretation_type > 0 &&
         h->content_interpretation_type < 3) {
-<<<<<<< HEAD
-        AVStereo3D *stereo = av_stereo3d_create_side_data(&cur->f);
+        AVStereo3D *stereo = av_stereo3d_create_side_data(cur->f);
         if (stereo) {
-=======
-        AVStereo3D *stereo = av_stereo3d_create_side_data(cur->f);
-        if (!stereo)
-            return;
-
->>>>>>> a0f29460
         switch (h->frame_packing_arrangement_type) {
         case 0:
             stereo->type = AV_STEREO3D_CHECKERBOARD;
@@ -898,7 +895,7 @@
         }
     }
     out_of_order = MAX_DELAYED_PIC_COUNT - i;
-    if(   cur->f.pict_type == AV_PICTURE_TYPE_B
+    if(   cur->f->pict_type == AV_PICTURE_TYPE_B
        || (h->last_pocs[MAX_DELAYED_PIC_COUNT-2] > INT_MIN && h->last_pocs[MAX_DELAYED_PIC_COUNT-1] - h->last_pocs[MAX_DELAYED_PIC_COUNT-2] > 2))
         out_of_order = FFMAX(out_of_order, 1);
     if (out_of_order == MAX_DELAYED_PIC_COUNT) {
@@ -923,81 +920,20 @@
     if (cur->reference == 0)
         cur->reference = DELAYED_PIC_REF;
 
-<<<<<<< HEAD
     out     = h->delayed_pic[0];
     out_idx = 0;
     for (i = 1; h->delayed_pic[i] &&
-                !h->delayed_pic[i]->f.key_frame &&
+                !h->delayed_pic[i]->f->key_frame &&
                 !h->delayed_pic[i]->mmco_reset;
-=======
-    /* Frame reordering. This code takes pictures from coding order and sorts
-     * them by their incremental POC value into display order. It supports POC
-     * gaps, MMCO reset codes and random resets.
-     * A "display group" can start either with a IDR frame (f.key_frame = 1),
-     * and/or can be closed down with a MMCO reset code. In sequences where
-     * there is no delay, we can't detect that (since the frame was already
-     * output to the user), so we also set h->mmco_reset to detect the MMCO
-     * reset code.
-     * FIXME: if we detect insufficient delays (as per h->avctx->has_b_frames),
-     * we increase the delay between input and output. All frames affected by
-     * the lag (e.g. those that should have been output before another frame
-     * that we already returned to the user) will be dropped. This is a bug
-     * that we will fix later. */
-    for (i = 0; i < MAX_DELAYED_PIC_COUNT; i++) {
-        cnt     += out->poc < h->last_pocs[i];
-        invalid += out->poc == INT_MIN;
-    }
-    if (!h->mmco_reset && !cur->f->key_frame &&
-        cnt + invalid == MAX_DELAYED_PIC_COUNT && cnt > 0) {
-        h->mmco_reset = 2;
-        if (pics > 1)
-            h->delayed_pic[pics - 2]->mmco_reset = 2;
-    }
-    if (h->mmco_reset || cur->f->key_frame) {
-        for (i = 0; i < MAX_DELAYED_PIC_COUNT; i++)
-            h->last_pocs[i] = INT_MIN;
-        cnt     = 0;
-        invalid = MAX_DELAYED_PIC_COUNT;
-    }
-    out     = h->delayed_pic[0];
-    out_idx = 0;
-    for (i = 1; i < MAX_DELAYED_PIC_COUNT &&
-                h->delayed_pic[i] &&
-                !h->delayed_pic[i - 1]->mmco_reset &&
-                !h->delayed_pic[i]->f->key_frame;
->>>>>>> a0f29460
          i++)
         if (h->delayed_pic[i]->poc < out->poc) {
             out     = h->delayed_pic[i];
             out_idx = i;
         }
     if (h->avctx->has_b_frames == 0 &&
-<<<<<<< HEAD
-        (h->delayed_pic[0]->f.key_frame || h->delayed_pic[0]->mmco_reset))
+        (h->delayed_pic[0]->f->key_frame || h->delayed_pic[0]->mmco_reset))
         h->next_outputed_poc = INT_MIN;
     out_of_order = out->poc < h->next_outputed_poc;
-=======
-        (h->delayed_pic[0]->f->key_frame || h->mmco_reset))
-        h->next_outputed_poc = INT_MIN;
-    out_of_order = !out->f->key_frame && !h->mmco_reset &&
-                   (out->poc < h->next_outputed_poc);
-
-    if (h->sps.bitstream_restriction_flag &&
-        h->avctx->has_b_frames >= h->sps.num_reorder_frames) {
-    } else if (out_of_order && pics - 1 == h->avctx->has_b_frames &&
-               h->avctx->has_b_frames < MAX_DELAYED_PIC_COUNT) {
-        if (invalid + cnt < MAX_DELAYED_PIC_COUNT) {
-            h->avctx->has_b_frames = FFMAX(h->avctx->has_b_frames, cnt);
-        }
-        h->low_delay = 0;
-    } else if (h->low_delay &&
-               ((h->next_outputed_poc != INT_MIN &&
-                 out->poc > h->next_outputed_poc + 2) ||
-                cur->f->pict_type == AV_PICTURE_TYPE_B)) {
-        h->low_delay = 0;
-        h->avctx->has_b_frames++;
-    }
->>>>>>> a0f29460
 
     if (out_of_order || pics > h->avctx->has_b_frames) {
         out->reference &= ~DELAYED_PIC_REF;
@@ -1008,28 +944,10 @@
     }
     if (!out_of_order && pics > h->avctx->has_b_frames) {
         h->next_output_pic = out;
-<<<<<<< HEAD
-        if (out_idx == 0 && h->delayed_pic[0] && (h->delayed_pic[0]->f.key_frame || h->delayed_pic[0]->mmco_reset)) {
+        if (out_idx == 0 && h->delayed_pic[0] && (h->delayed_pic[0]->f->key_frame || h->delayed_pic[0]->mmco_reset)) {
             h->next_outputed_poc = INT_MIN;
         } else
             h->next_outputed_poc = out->poc;
-=======
-        if (out->mmco_reset) {
-            if (out_idx > 0) {
-                h->next_outputed_poc                    = out->poc;
-                h->delayed_pic[out_idx - 1]->mmco_reset = out->mmco_reset;
-            } else {
-                h->next_outputed_poc = INT_MIN;
-            }
-        } else {
-            if (out_idx == 0 && pics > 1 && h->delayed_pic[0]->f->key_frame) {
-                h->next_outputed_poc = INT_MIN;
-            } else {
-                h->next_outputed_poc = out->poc;
-            }
-        }
-        h->mmco_reset = 0;
->>>>>>> a0f29460
     } else {
         av_log(h->avctx, AV_LOG_DEBUG, "no picture %s\n", out_of_order ? "ooo" : "");
     }
@@ -1588,14 +1506,8 @@
                     }
                 }
 
-<<<<<<< HEAD
-                h->cur_pic_ptr->f.key_frame |=
+                h->cur_pic_ptr->f->key_frame |=
                     (h->nal_unit_type == NAL_IDR_SLICE);
-=======
-                h->cur_pic_ptr->f->key_frame |=
-                    (h->nal_unit_type == NAL_IDR_SLICE) ||
-                    (h->sei_recovery_frame_cnt >= 0);
->>>>>>> a0f29460
 
                 if (h->nal_unit_type == NAL_IDR_SLICE ||
                     h->recovery_frame == h->frame_num) {
@@ -1635,10 +1547,10 @@
                             goto end;
                     } else if (CONFIG_H264_VDPAU_DECODER &&
                                h->avctx->codec->capabilities & CODEC_CAP_HWACCEL_VDPAU) {
-                        ff_vdpau_add_data_chunk(h->cur_pic_ptr->f.data[0],
+                        ff_vdpau_add_data_chunk(h->cur_pic_ptr->f->data[0],
                                                 start_code,
                                                 sizeof(start_code));
-                        ff_vdpau_add_data_chunk(h->cur_pic_ptr->f.data[0],
+                        ff_vdpau_add_data_chunk(h->cur_pic_ptr->f->data[0],
                                                 &buf[buf_index - consumed],
                                                 consumed);
                     } else
@@ -1756,7 +1668,7 @@
 
 static int output_frame(H264Context *h, AVFrame *dst, H264Picture *srcp)
 {
-    AVFrame *src = &srcp->f;
+    AVFrame *src = srcp->f;
     const AVPixFmtDescriptor *desc = av_pix_fmt_desc_get(src->format);
     int i;
     int ret = av_frame_ref(dst, src);
@@ -1842,12 +1754,8 @@
             h->delayed_pic[i] = h->delayed_pic[i + 1];
 
         if (out) {
-<<<<<<< HEAD
             out->reference &= ~DELAYED_PIC_REF;
             ret = output_frame(h, pict, out);
-=======
-            ret = output_frame(h, pict, out->f);
->>>>>>> a0f29460
             if (ret < 0)
                 return ret;
             *got_frame = 1;
@@ -1897,13 +1805,12 @@
             if (!h->next_output_pic->recovered)
                 h->next_output_pic->f->flags |= AV_FRAME_FLAG_CORRUPT;
 
-<<<<<<< HEAD
             if (!h->avctx->hwaccel &&
                  (h->next_output_pic->field_poc[0] == INT_MAX ||
                   h->next_output_pic->field_poc[1] == INT_MAX)
             ) {
                 int p;
-                AVFrame *f = &h->next_output_pic->f;
+                AVFrame *f = h->next_output_pic->f;
                 int field = h->next_output_pic->field_poc[0] == INT_MAX;
                 uint8_t *dst_data[4];
                 int linesizes[4];
@@ -1922,9 +1829,6 @@
             }
 
             ret = output_frame(h, pict, h->next_output_pic);
-=======
-            ret = output_frame(h, pict, h->next_output_pic->f);
->>>>>>> a0f29460
             if (ret < 0)
                 return ret;
             *got_frame = 1;
@@ -1954,12 +1858,9 @@
 
     for (i = 0; i < H264_MAX_PICTURE_COUNT; i++) {
         ff_h264_unref_picture(h, &h->DPB[i]);
-<<<<<<< HEAD
+        av_frame_free(&h->DPB[i].f);
+    }
     memset(h->delayed_pic, 0, sizeof(h->delayed_pic));
-=======
-        av_frame_free(&h->DPB[i].f);
-    }
->>>>>>> a0f29460
 
     h->cur_pic_ptr = NULL;
 
@@ -1983,11 +1884,9 @@
     ff_h264_free_context(h);
 
     ff_h264_unref_picture(h, &h->cur_pic);
-<<<<<<< HEAD
+    av_frame_free(&h->cur_pic.f);
     ff_h264_unref_picture(h, &h->last_pic_for_ec);
-=======
-    av_frame_free(&h->cur_pic.f);
->>>>>>> a0f29460
+    av_frame_free(&h->last_pic_for_ec.f);
 
     return 0;
 }
