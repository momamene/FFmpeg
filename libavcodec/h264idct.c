/*
 * H.264 IDCT
 * Copyright (c) 2004 Michael Niedermayer <michaelni@gmx.at>
 *
 * This file is part of FFmpeg.
 *
 * FFmpeg is free software; you can redistribute it and/or
 * modify it under the terms of the GNU Lesser General Public
 * License as published by the Free Software Foundation; either
 * version 2.1 of the License, or (at your option) any later version.
 *
 * FFmpeg is distributed in the hope that it will be useful,
 * but WITHOUT ANY WARRANTY; without even the implied warranty of
 * MERCHANTABILITY or FITNESS FOR A PARTICULAR PURPOSE.  See the GNU
 * Lesser General Public License for more details.
 *
 * You should have received a copy of the GNU Lesser General Public
 * License along with FFmpeg; if not, write to the Free Software
 * Foundation, Inc., 51 Franklin Street, Fifth Floor, Boston, MA 02110-1301 USA
 */

/**
 * @file
 * H.264 IDCT.
 * @author Michael Niedermayer <michaelni@gmx.at>
 */

#define BIT_DEPTH 8
<<<<<<< HEAD
#include "h264idct_internal.h"
#undef BIT_DEPTH

#define BIT_DEPTH 9
#include "h264idct_internal.h"
#undef BIT_DEPTH

#define BIT_DEPTH 10
#include "h264idct_internal.h"
=======
#include "h264idct_template.c"
#undef BIT_DEPTH

#define BIT_DEPTH 9
#include "h264idct_template.c"
#undef BIT_DEPTH

#define BIT_DEPTH 10
#include "h264idct_template.c"
>>>>>>> b6675279
#undef BIT_DEPTH<|MERGE_RESOLUTION|>--- conflicted
+++ resolved
@@ -26,17 +26,6 @@
  */
 
 #define BIT_DEPTH 8
-<<<<<<< HEAD
-#include "h264idct_internal.h"
-#undef BIT_DEPTH
-
-#define BIT_DEPTH 9
-#include "h264idct_internal.h"
-#undef BIT_DEPTH
-
-#define BIT_DEPTH 10
-#include "h264idct_internal.h"
-=======
 #include "h264idct_template.c"
 #undef BIT_DEPTH
 
@@ -46,5 +35,4 @@
 
 #define BIT_DEPTH 10
 #include "h264idct_template.c"
->>>>>>> b6675279
 #undef BIT_DEPTH