/*
 * Fraps FPS1 decoder
 * Copyright (c) 2005 Roine Gustafsson
 * Copyright (c) 2006 Konstantin Shishkov
 *
 * This file is part of FFmpeg.
 *
 * FFmpeg is free software; you can redistribute it and/or
 * modify it under the terms of the GNU Lesser General Public
 * License as published by the Free Software Foundation; either
 * version 2.1 of the License, or (at your option) any later version.
 *
 * FFmpeg is distributed in the hope that it will be useful,
 * but WITHOUT ANY WARRANTY; without even the implied warranty of
 * MERCHANTABILITY or FITNESS FOR A PARTICULAR PURPOSE.  See the GNU
 * Lesser General Public License for more details.
 *
 * You should have received a copy of the GNU Lesser General Public
 * License along with FFmpeg; if not, write to the Free Software
 * Foundation, Inc., 51 Franklin Street, Fifth Floor, Boston, MA 02110-1301 USA
 */

/**
 * @file
 * Lossless Fraps 'FPS1' decoder
 * @author Roine Gustafsson (roine at users sf net)
 * @author Konstantin Shishkov
 *
 * Codec algorithm for version 0 is taken from Transcode <www.transcoding.org>
 *
 * Version 2 files support by Konstantin Shishkov
 */

#include "avcodec.h"
#include "get_bits.h"
#include "huffman.h"
#include "bytestream.h"
#include "dsputil.h"
#include "thread.h"

#define FPS_TAG MKTAG('F', 'P', 'S', 'x')

/**
 * local variable storage
 */
typedef struct FrapsContext{
    AVCodecContext *avctx;
    AVFrame frame;
    uint8_t *tmpbuf;
    int tmpbuf_size;
    DSPContext dsp;
} FrapsContext;


/**
 * initializes decoder
 * @param avctx codec context
 * @return 0 on success or negative if fails
 */
static av_cold int decode_init(AVCodecContext *avctx)
{
    FrapsContext * const s = avctx->priv_data;

<<<<<<< HEAD
    avcodec_get_frame_defaults(&s->frame);
    avctx->coded_frame = (AVFrame*)&s->frame;
=======
    avctx->coded_frame = &s->frame;
    avctx->pix_fmt= PIX_FMT_NONE; /* set in decode_frame */
>>>>>>> 9d87374e

    s->avctx = avctx;
    s->tmpbuf = NULL;

    ff_dsputil_init(&s->dsp, avctx);

    return 0;
}

/**
 * Comparator - our nodes should ascend by count
 * but with preserved symbol order
 */
static int huff_cmp(const void *va, const void *vb){
    const Node *a = va, *b = vb;
    return (a->count - b->count)*256 + a->sym - b->sym;
}

/**
 * decode Fraps v2 packed plane
 */
static int fraps2_decode_plane(FrapsContext *s, uint8_t *dst, int stride, int w,
                               int h, const uint8_t *src, int size, int Uoff,
                               const int step)
{
    int i, j;
    GetBitContext gb;
    VLC vlc;
    Node nodes[512];

    for(i = 0; i < 256; i++)
        nodes[i].count = bytestream_get_le32(&src);
    size -= 1024;
    if (ff_huff_build_tree(s->avctx, &vlc, 256, nodes, huff_cmp,
                           FF_HUFFMAN_FLAG_ZERO_COUNT) < 0)
        return -1;
    /* we have built Huffman table and are ready to decode plane */

    /* convert bits so they may be used by standard bitreader */
    s->dsp.bswap_buf((uint32_t *)s->tmpbuf, (const uint32_t *)src, size >> 2);

    init_get_bits(&gb, s->tmpbuf, size * 8);
    for(j = 0; j < h; j++){
        for(i = 0; i < w*step; i += step){
            dst[i] = get_vlc2(&gb, vlc.table, 9, 3);
            /* lines are stored as deltas between previous lines
             * and we need to add 0x80 to the first lines of chroma planes
             */
            if(j) dst[i] += dst[i - stride];
            else if(Uoff) dst[i] += 0x80;
            if (get_bits_left(&gb) < 0) {
                ff_free_vlc(&vlc);
                return AVERROR_INVALIDDATA;
            }
        }
        dst += stride;
    }
    ff_free_vlc(&vlc);
    return 0;
}

static int decode_frame(AVCodecContext *avctx,
                        void *data, int *data_size,
                        AVPacket *avpkt)
{
    const uint8_t *buf = avpkt->data;
    int buf_size = avpkt->size;
    FrapsContext * const s = avctx->priv_data;
    AVFrame *frame = data;
    AVFrame * const f = &s->frame;
    uint32_t header;
    unsigned int version,header_size;
    unsigned int x, y;
    const uint32_t *buf32;
    uint32_t *luma1,*luma2,*cb,*cr;
    uint32_t offs[4];
    int i, j, is_chroma;
    const int planes = 3;
    uint8_t *out;
    enum PixelFormat pix_fmt;

    header = AV_RL32(buf);
    version = header & 0xff;
    header_size = (header & (1<<30))? 8 : 4; /* bit 30 means pad to 8 bytes */

    if (version > 5) {
        av_log(avctx, AV_LOG_ERROR,
               "This file is encoded with Fraps version %d. " \
               "This codec can only decode versions <= 5.\n", version);
        return -1;
    }

    buf += header_size;

    if (version < 2) {
        unsigned needed_size = avctx->width*avctx->height*3;
        if (version == 0) needed_size /= 2;
        needed_size += header_size;
        if (buf_size != needed_size && buf_size != header_size) {
            av_log(avctx, AV_LOG_ERROR,
                   "Invalid frame length %d (should be %d)\n",
                   buf_size, needed_size);
            return -1;
        }
        /* bit 31 means same as previous pic */
        if (header & (1U<<31)) {
            *data_size = 0;
            return buf_size;
        }
    } else {
        /* skip frame */
        if (buf_size == 8) {
            *data_size = 0;
            return buf_size;
        }
        if (AV_RL32(buf) != FPS_TAG || buf_size < planes*1024 + 24) {
            av_log(avctx, AV_LOG_ERROR, "Fraps: error in data stream\n");
            return -1;
        }
        for(i = 0; i < planes; i++) {
            offs[i] = AV_RL32(buf + 4 + i * 4);
            if(offs[i] >= buf_size - header_size || (i && offs[i] <= offs[i - 1] + 1024)) {
                av_log(avctx, AV_LOG_ERROR, "Fraps: plane %i offset is out of bounds\n", i);
                return -1;
            }
        }
        offs[planes] = buf_size - header_size;
        for(i = 0; i < planes; i++) {
            av_fast_padded_malloc(&s->tmpbuf, &s->tmpbuf_size, offs[i + 1] - offs[i] - 1024);
            if (!s->tmpbuf)
                return AVERROR(ENOMEM);
        }
    }

    if (f->data[0])
        ff_thread_release_buffer(avctx, f);
    f->pict_type = AV_PICTURE_TYPE_I;
    f->key_frame = 1;
    f->reference = 0;
    f->buffer_hints = FF_BUFFER_HINTS_VALID;

    pix_fmt = version & 1 ? PIX_FMT_BGR24 : PIX_FMT_YUVJ420P;
    if (avctx->pix_fmt != pix_fmt && f->data[0]) {
        avctx->release_buffer(avctx, f);
    }
    avctx->pix_fmt = pix_fmt;

    if (ff_thread_get_buffer(avctx, f)) {
        av_log(avctx, AV_LOG_ERROR, "get_buffer() failed\n");
        return -1;
    }

    switch(version) {
    case 0:
    default:
        /* Fraps v0 is a reordered YUV420 */
        if ( (avctx->width % 8) != 0 || (avctx->height % 2) != 0 ) {
            av_log(avctx, AV_LOG_ERROR, "Invalid frame size %dx%d\n",
                   avctx->width, avctx->height);
            return -1;
        }

        buf32=(const uint32_t*)buf;
        for(y=0; y<avctx->height/2; y++){
            luma1=(uint32_t*)&f->data[0][ y*2*f->linesize[0] ];
            luma2=(uint32_t*)&f->data[0][ (y*2+1)*f->linesize[0] ];
            cr=(uint32_t*)&f->data[1][ y*f->linesize[1] ];
            cb=(uint32_t*)&f->data[2][ y*f->linesize[2] ];
            for(x=0; x<avctx->width; x+=8){
                *luma1++ = *buf32++;
                *luma1++ = *buf32++;
                *luma2++ = *buf32++;
                *luma2++ = *buf32++;
                *cr++    = *buf32++;
                *cb++    = *buf32++;
            }
        }
        break;

    case 1:
        /* Fraps v1 is an upside-down BGR24 */
        for(y=0; y<avctx->height; y++)
            memcpy(&f->data[0][ (avctx->height-y)*f->linesize[0] ],
                   &buf[y*avctx->width*3],
                   3*avctx->width);
        break;

    case 2:
    case 4:
        /**
         * Fraps v2 is Huffman-coded YUV420 planes
         * Fraps v4 is virtually the same
         */
        for(i = 0; i < planes; i++){
            is_chroma = !!i;
            if(fraps2_decode_plane(s, f->data[i], f->linesize[i], avctx->width >> is_chroma,
                    avctx->height >> is_chroma, buf + offs[i], offs[i + 1] - offs[i], is_chroma, 1) < 0) {
                av_log(avctx, AV_LOG_ERROR, "Error decoding plane %i\n", i);
                return -1;
            }
        }
        break;
    case 3:
    case 5:
        /* Virtually the same as version 4, but is for RGB24 */
        for(i = 0; i < planes; i++){
            if(fraps2_decode_plane(s, f->data[0] + i + (f->linesize[0] * (avctx->height - 1)), -f->linesize[0],
                    avctx->width, avctx->height, buf + offs[i], offs[i + 1] - offs[i], 0, 3) < 0) {
                av_log(avctx, AV_LOG_ERROR, "Error decoding plane %i\n", i);
                return -1;
            }
        }
        out = f->data[0];
        // convert pseudo-YUV into real RGB
        for(j = 0; j < avctx->height; j++){
            uint8_t *line_end = out + 3*avctx->width;
            while (out < line_end) {
                out[0]  += out[1];
                out[2]  += out[1];
                out += 3;
            }
            out += f->linesize[0] - 3*avctx->width;
        }
        break;
    }

    *frame = *f;
    *data_size = sizeof(AVFrame);

    return buf_size;
}


/**
 * closes decoder
 * @param avctx codec context
 * @return 0 on success or negative if fails
 */
static av_cold int decode_end(AVCodecContext *avctx)
{
    FrapsContext *s = (FrapsContext*)avctx->priv_data;

    if (s->frame.data[0])
        avctx->release_buffer(avctx, &s->frame);

    av_freep(&s->tmpbuf);
    return 0;
}


AVCodec ff_fraps_decoder = {
    .name           = "fraps",
    .type           = AVMEDIA_TYPE_VIDEO,
    .id             = CODEC_ID_FRAPS,
    .priv_data_size = sizeof(FrapsContext),
    .init           = decode_init,
    .close          = decode_end,
    .decode         = decode_frame,
    .capabilities   = CODEC_CAP_DR1 | CODEC_CAP_FRAME_THREADS,
    .long_name = NULL_IF_CONFIG_SMALL("Fraps"),
};<|MERGE_RESOLUTION|>--- conflicted
+++ resolved
@@ -61,13 +61,8 @@
 {
     FrapsContext * const s = avctx->priv_data;
 
-<<<<<<< HEAD
     avcodec_get_frame_defaults(&s->frame);
-    avctx->coded_frame = (AVFrame*)&s->frame;
-=======
     avctx->coded_frame = &s->frame;
-    avctx->pix_fmt= PIX_FMT_NONE; /* set in decode_frame */
->>>>>>> 9d87374e
 
     s->avctx = avctx;
     s->tmpbuf = NULL;
