/*
 * The simplest mpeg encoder (well, it was the simplest!)
 * Copyright (c) 2000,2001 Fabrice Bellard
 * Copyright (c) 2002-2004 Michael Niedermayer <michaelni@gmx.at>
 *
 * 4MV & hq & B-frame encoding stuff by Michael Niedermayer <michaelni@gmx.at>
 *
 * This file is part of FFmpeg.
 *
 * FFmpeg is free software; you can redistribute it and/or
 * modify it under the terms of the GNU Lesser General Public
 * License as published by the Free Software Foundation; either
 * version 2.1 of the License, or (at your option) any later version.
 *
 * FFmpeg is distributed in the hope that it will be useful,
 * but WITHOUT ANY WARRANTY; without even the implied warranty of
 * MERCHANTABILITY or FITNESS FOR A PARTICULAR PURPOSE.  See the GNU
 * Lesser General Public License for more details.
 *
 * You should have received a copy of the GNU Lesser General Public
 * License along with FFmpeg; if not, write to the Free Software
 * Foundation, Inc., 51 Franklin Street, Fifth Floor, Boston, MA 02110-1301 USA
 */

/**
 * @file
 * The simplest mpeg encoder (well, it was the simplest!).
 */

#include "libavutil/intmath.h"
#include "libavutil/imgutils.h"
#include "avcodec.h"
#include "dsputil.h"
#include "internal.h"
#include "mpegvideo.h"
#include "mpegvideo_common.h"
#include "mjpegenc.h"
#include "msmpeg4.h"
#include "faandct.h"
#include "xvmc_internal.h"
#include "thread.h"
#include <limits.h>

//#undef NDEBUG
//#include <assert.h>

static void dct_unquantize_mpeg1_intra_c(MpegEncContext *s,
                                   DCTELEM *block, int n, int qscale);
static void dct_unquantize_mpeg1_inter_c(MpegEncContext *s,
                                   DCTELEM *block, int n, int qscale);
static void dct_unquantize_mpeg2_intra_c(MpegEncContext *s,
                                   DCTELEM *block, int n, int qscale);
static void dct_unquantize_mpeg2_intra_bitexact(MpegEncContext *s,
                                   DCTELEM *block, int n, int qscale);
static void dct_unquantize_mpeg2_inter_c(MpegEncContext *s,
                                   DCTELEM *block, int n, int qscale);
static void dct_unquantize_h263_intra_c(MpegEncContext *s,
                                  DCTELEM *block, int n, int qscale);
static void dct_unquantize_h263_inter_c(MpegEncContext *s,
                                  DCTELEM *block, int n, int qscale);


/* enable all paranoid tests for rounding, overflows, etc... */
//#define PARANOID

//#define DEBUG


static const uint8_t ff_default_chroma_qscale_table[32]={
//  0  1  2  3  4  5  6  7  8  9 10 11 12 13 14 15 16 17 18 19 20 21 22 23 24 25 26 27 28 29 30 31
    0, 1, 2, 3, 4, 5, 6, 7, 8, 9,10,11,12,13,14,15,16,17,18,19,20,21,22,23,24,25,26,27,28,29,30,31
};

const uint8_t ff_mpeg1_dc_scale_table[128]={
//  0  1  2  3  4  5  6  7  8  9 10 11 12 13 14 15 16 17 18 19 20 21 22 23 24 25 26 27 28 29 30 31
    8, 8, 8, 8, 8, 8, 8, 8, 8, 8, 8, 8, 8, 8, 8, 8, 8, 8, 8, 8, 8, 8, 8, 8, 8, 8, 8, 8, 8, 8, 8, 8,
    8, 8, 8, 8, 8, 8, 8, 8, 8, 8, 8, 8, 8, 8, 8, 8, 8, 8, 8, 8, 8, 8, 8, 8, 8, 8, 8, 8, 8, 8, 8, 8,
    8, 8, 8, 8, 8, 8, 8, 8, 8, 8, 8, 8, 8, 8, 8, 8, 8, 8, 8, 8, 8, 8, 8, 8, 8, 8, 8, 8, 8, 8, 8, 8,
    8, 8, 8, 8, 8, 8, 8, 8, 8, 8, 8, 8, 8, 8, 8, 8, 8, 8, 8, 8, 8, 8, 8, 8, 8, 8, 8, 8, 8, 8, 8, 8,
};

static const uint8_t mpeg2_dc_scale_table1[128]={
//  0  1  2  3  4  5  6  7  8  9 10 11 12 13 14 15 16 17 18 19 20 21 22 23 24 25 26 27 28 29 30 31
    4, 4, 4, 4, 4, 4, 4, 4, 4, 4, 4, 4, 4, 4, 4, 4, 4, 4, 4, 4, 4, 4, 4, 4, 4, 4, 4, 4, 4, 4, 4, 4,
    4, 4, 4, 4, 4, 4, 4, 4, 4, 4, 4, 4, 4, 4, 4, 4, 4, 4, 4, 4, 4, 4, 4, 4, 4, 4, 4, 4, 4, 4, 4, 4,
    4, 4, 4, 4, 4, 4, 4, 4, 4, 4, 4, 4, 4, 4, 4, 4, 4, 4, 4, 4, 4, 4, 4, 4, 4, 4, 4, 4, 4, 4, 4, 4,
    4, 4, 4, 4, 4, 4, 4, 4, 4, 4, 4, 4, 4, 4, 4, 4, 4, 4, 4, 4, 4, 4, 4, 4, 4, 4, 4, 4, 4, 4, 4, 4,
};

static const uint8_t mpeg2_dc_scale_table2[128]={
//  0  1  2  3  4  5  6  7  8  9 10 11 12 13 14 15 16 17 18 19 20 21 22 23 24 25 26 27 28 29 30 31
    2, 2, 2, 2, 2, 2, 2, 2, 2, 2, 2, 2, 2, 2, 2, 2, 2, 2, 2, 2, 2, 2, 2, 2, 2, 2, 2, 2, 2, 2, 2, 2,
    2, 2, 2, 2, 2, 2, 2, 2, 2, 2, 2, 2, 2, 2, 2, 2, 2, 2, 2, 2, 2, 2, 2, 2, 2, 2, 2, 2, 2, 2, 2, 2,
    2, 2, 2, 2, 2, 2, 2, 2, 2, 2, 2, 2, 2, 2, 2, 2, 2, 2, 2, 2, 2, 2, 2, 2, 2, 2, 2, 2, 2, 2, 2, 2,
    2, 2, 2, 2, 2, 2, 2, 2, 2, 2, 2, 2, 2, 2, 2, 2, 2, 2, 2, 2, 2, 2, 2, 2, 2, 2, 2, 2, 2, 2, 2, 2,
};

static const uint8_t mpeg2_dc_scale_table3[128]={
//  0  1  2  3  4  5  6  7  8  9 10 11 12 13 14 15 16 17 18 19 20 21 22 23 24 25 26 27 28 29 30 31
    1, 1, 1, 1, 1, 1, 1, 1, 1, 1, 1, 1, 1, 1, 1, 1, 1, 1, 1, 1, 1, 1, 1, 1, 1, 1, 1, 1, 1, 1, 1, 1,
    1, 1, 1, 1, 1, 1, 1, 1, 1, 1, 1, 1, 1, 1, 1, 1, 1, 1, 1, 1, 1, 1, 1, 1, 1, 1, 1, 1, 1, 1, 1, 1,
    1, 1, 1, 1, 1, 1, 1, 1, 1, 1, 1, 1, 1, 1, 1, 1, 1, 1, 1, 1, 1, 1, 1, 1, 1, 1, 1, 1, 1, 1, 1, 1,
    1, 1, 1, 1, 1, 1, 1, 1, 1, 1, 1, 1, 1, 1, 1, 1, 1, 1, 1, 1, 1, 1, 1, 1, 1, 1, 1, 1, 1, 1, 1, 1,
};

const uint8_t * const ff_mpeg2_dc_scale_table[4]={
    ff_mpeg1_dc_scale_table,
    mpeg2_dc_scale_table1,
    mpeg2_dc_scale_table2,
    mpeg2_dc_scale_table3,
};

const enum PixelFormat ff_pixfmt_list_420[] = {
    PIX_FMT_YUV420P,
    PIX_FMT_NONE
};

const enum PixelFormat ff_hwaccel_pixfmt_list_420[] = {
    PIX_FMT_DXVA2_VLD,
    PIX_FMT_VAAPI_VLD,
    PIX_FMT_YUV420P,
    PIX_FMT_NONE
};

const uint8_t *ff_find_start_code(const uint8_t * restrict p, const uint8_t *end, uint32_t * restrict state){
    int i;

    assert(p<=end);
    if(p>=end)
        return end;

    for(i=0; i<3; i++){
        uint32_t tmp= *state << 8;
        *state= tmp + *(p++);
        if(tmp == 0x100 || p==end)
            return p;
    }

    while(p<end){
        if     (p[-1] > 1      ) p+= 3;
        else if(p[-2]          ) p+= 2;
        else if(p[-3]|(p[-1]-1)) p++;
        else{
            p++;
            break;
        }
    }

    p= FFMIN(p, end)-4;
    *state= AV_RB32(p);

    return p+4;
}

/* init common dct for both encoder and decoder */
av_cold int ff_dct_common_init(MpegEncContext *s)
{
    s->dct_unquantize_h263_intra = dct_unquantize_h263_intra_c;
    s->dct_unquantize_h263_inter = dct_unquantize_h263_inter_c;
    s->dct_unquantize_mpeg1_intra = dct_unquantize_mpeg1_intra_c;
    s->dct_unquantize_mpeg1_inter = dct_unquantize_mpeg1_inter_c;
    s->dct_unquantize_mpeg2_intra = dct_unquantize_mpeg2_intra_c;
    if(s->flags & CODEC_FLAG_BITEXACT)
        s->dct_unquantize_mpeg2_intra = dct_unquantize_mpeg2_intra_bitexact;
    s->dct_unquantize_mpeg2_inter = dct_unquantize_mpeg2_inter_c;

#if   HAVE_MMX
    MPV_common_init_mmx(s);
#elif ARCH_ALPHA
    MPV_common_init_axp(s);
#elif CONFIG_MLIB
    MPV_common_init_mlib(s);
#elif HAVE_MMI
    MPV_common_init_mmi(s);
#elif ARCH_ARM
    MPV_common_init_arm(s);
#elif HAVE_ALTIVEC
    MPV_common_init_altivec(s);
#elif ARCH_BFIN
    MPV_common_init_bfin(s);
#endif

    /* load & permutate scantables
       note: only wmv uses different ones
    */
    if(s->alternate_scan){
        ff_init_scantable(s->dsp.idct_permutation, &s->inter_scantable  , ff_alternate_vertical_scan);
        ff_init_scantable(s->dsp.idct_permutation, &s->intra_scantable  , ff_alternate_vertical_scan);
    }else{
        ff_init_scantable(s->dsp.idct_permutation, &s->inter_scantable  , ff_zigzag_direct);
        ff_init_scantable(s->dsp.idct_permutation, &s->intra_scantable  , ff_zigzag_direct);
    }
    ff_init_scantable(s->dsp.idct_permutation, &s->intra_h_scantable, ff_alternate_horizontal_scan);
    ff_init_scantable(s->dsp.idct_permutation, &s->intra_v_scantable, ff_alternate_vertical_scan);

    return 0;
}

void ff_copy_picture(Picture *dst, Picture *src){
    *dst = *src;
    dst->type= FF_BUFFER_TYPE_COPY;
}

/**
 * Release a frame buffer
 */
static void free_frame_buffer(MpegEncContext *s, Picture *pic)
{
    ff_thread_release_buffer(s->avctx, (AVFrame*)pic);
    av_freep(&pic->hwaccel_picture_private);
}

/**
 * Allocate a frame buffer
 */
static int alloc_frame_buffer(MpegEncContext *s, Picture *pic)
{
    int r;

    if (s->avctx->hwaccel) {
        assert(!pic->hwaccel_picture_private);
        if (s->avctx->hwaccel->priv_data_size) {
            pic->hwaccel_picture_private = av_mallocz(s->avctx->hwaccel->priv_data_size);
            if (!pic->hwaccel_picture_private) {
                av_log(s->avctx, AV_LOG_ERROR, "alloc_frame_buffer() failed (hwaccel private data allocation)\n");
                return -1;
            }
        }
    }

    r = ff_thread_get_buffer(s->avctx, (AVFrame*)pic);

    if (r<0 || !pic->age || !pic->type || !pic->data[0]) {
        av_log(s->avctx, AV_LOG_ERROR, "get_buffer() failed (%d %d %d %p)\n", r, pic->age, pic->type, pic->data[0]);
        av_freep(&pic->hwaccel_picture_private);
        return -1;
    }

    if (s->linesize && (s->linesize != pic->linesize[0] || s->uvlinesize != pic->linesize[1])) {
        av_log(s->avctx, AV_LOG_ERROR, "get_buffer() failed (stride changed)\n");
        free_frame_buffer(s, pic);
        return -1;
    }

    if (pic->linesize[1] != pic->linesize[2]) {
        av_log(s->avctx, AV_LOG_ERROR, "get_buffer() failed (uv stride mismatch)\n");
        free_frame_buffer(s, pic);
        return -1;
    }

    return 0;
}

/**
 * allocates a Picture
 * The pixels are allocated/set by calling get_buffer() if shared=0
 */
int ff_alloc_picture(MpegEncContext *s, Picture *pic, int shared){
    const int big_mb_num= s->mb_stride*(s->mb_height+1) + 1; //the +1 is needed so memset(,,stride*height) does not sig11
    const int mb_array_size= s->mb_stride*s->mb_height;
    const int b8_array_size= s->b8_stride*s->mb_height*2;
    const int b4_array_size= s->b4_stride*s->mb_height*4;
    int i;
    int r= -1;

    if(shared){
        assert(pic->data[0]);
        assert(pic->type == 0 || pic->type == FF_BUFFER_TYPE_SHARED);
        pic->type= FF_BUFFER_TYPE_SHARED;
    }else{
        assert(!pic->data[0]);

        if (alloc_frame_buffer(s, pic) < 0)
            return -1;

        s->linesize  = pic->linesize[0];
        s->uvlinesize= pic->linesize[1];
    }

    if(pic->qscale_table==NULL){
        if (s->encoding) {
            FF_ALLOCZ_OR_GOTO(s->avctx, pic->mb_var   , mb_array_size * sizeof(int16_t)  , fail)
            FF_ALLOCZ_OR_GOTO(s->avctx, pic->mc_mb_var, mb_array_size * sizeof(int16_t)  , fail)
            FF_ALLOCZ_OR_GOTO(s->avctx, pic->mb_mean  , mb_array_size * sizeof(int8_t )  , fail)
        }

        FF_ALLOCZ_OR_GOTO(s->avctx, pic->mbskip_table , mb_array_size * sizeof(uint8_t)+2, fail) //the +2 is for the slice end check
        FF_ALLOCZ_OR_GOTO(s->avctx, pic->qscale_table , mb_array_size * sizeof(uint8_t)  , fail)
        FF_ALLOCZ_OR_GOTO(s->avctx, pic->mb_type_base , (big_mb_num + s->mb_stride) * sizeof(uint32_t), fail)
        pic->mb_type= pic->mb_type_base + 2*s->mb_stride+1;
        if(s->out_format == FMT_H264){
            for(i=0; i<2; i++){
                FF_ALLOCZ_OR_GOTO(s->avctx, pic->motion_val_base[i], 2 * (b4_array_size+4)  * sizeof(int16_t), fail)
                pic->motion_val[i]= pic->motion_val_base[i]+4;
                FF_ALLOCZ_OR_GOTO(s->avctx, pic->ref_index[i], 4*mb_array_size * sizeof(uint8_t), fail)
            }
            pic->motion_subsample_log2= 2;
        }else if(s->out_format == FMT_H263 || s->encoding || (s->avctx->debug&FF_DEBUG_MV) || (s->avctx->debug_mv)){
            for(i=0; i<2; i++){
                FF_ALLOCZ_OR_GOTO(s->avctx, pic->motion_val_base[i], 2 * (b8_array_size+4) * sizeof(int16_t), fail)
                pic->motion_val[i]= pic->motion_val_base[i]+4;
                FF_ALLOCZ_OR_GOTO(s->avctx, pic->ref_index[i], 4*mb_array_size * sizeof(uint8_t), fail)
            }
            pic->motion_subsample_log2= 3;
        }
        if(s->avctx->debug&FF_DEBUG_DCT_COEFF) {
            FF_ALLOCZ_OR_GOTO(s->avctx, pic->dct_coeff, 64 * mb_array_size * sizeof(DCTELEM)*6, fail)
        }
        pic->qstride= s->mb_stride;
        FF_ALLOCZ_OR_GOTO(s->avctx, pic->pan_scan , 1 * sizeof(AVPanScan), fail)
    }

    /* It might be nicer if the application would keep track of these
     * but it would require an API change. */
    memmove(s->prev_pict_types+1, s->prev_pict_types, PREV_PICT_TYPES_BUFFER_SIZE-1);
    s->prev_pict_types[0]= s->dropable ? AV_PICTURE_TYPE_B : s->pict_type;
    if(pic->age < PREV_PICT_TYPES_BUFFER_SIZE && s->prev_pict_types[pic->age] == AV_PICTURE_TYPE_B)
        pic->age= INT_MAX; // Skipped MBs in B-frames are quite rare in MPEG-1/2 and it is a bit tricky to skip them anyway.
    pic->owner2 = NULL;

    return 0;
fail: //for the FF_ALLOCZ_OR_GOTO macro
    if(r>=0)
        free_frame_buffer(s, pic);
    return -1;
}

/**
 * deallocates a picture
 */
static void free_picture(MpegEncContext *s, Picture *pic){
    int i;

    if(pic->data[0] && pic->type!=FF_BUFFER_TYPE_SHARED){
        free_frame_buffer(s, pic);
    }

    av_freep(&pic->mb_var);
    av_freep(&pic->mc_mb_var);
    av_freep(&pic->mb_mean);
    av_freep(&pic->mbskip_table);
    av_freep(&pic->qscale_table);
    av_freep(&pic->mb_type_base);
    av_freep(&pic->dct_coeff);
    av_freep(&pic->pan_scan);
    pic->mb_type= NULL;
    for(i=0; i<2; i++){
        av_freep(&pic->motion_val_base[i]);
        av_freep(&pic->ref_index[i]);
    }

    if(pic->type == FF_BUFFER_TYPE_SHARED){
        for(i=0; i<4; i++){
            pic->base[i]=
            pic->data[i]= NULL;
        }
        pic->type= 0;
    }
}

static int init_duplicate_context(MpegEncContext *s, MpegEncContext *base){
    int y_size = s->b8_stride * (2 * s->mb_height + 1);
    int c_size = s->mb_stride * (s->mb_height + 1);
    int yc_size = y_size + 2 * c_size;
    int i;

    // edge emu needs blocksize + filter length - 1 (=17x17 for halfpel / 21x21 for h264)
    FF_ALLOCZ_OR_GOTO(s->avctx, s->allocated_edge_emu_buffer, (s->width+64)*2*21*2, fail); //(width + edge + align)*interlaced*MBsize*tolerance
    s->edge_emu_buffer= s->allocated_edge_emu_buffer + (s->width+64)*2*21;

     //FIXME should be linesize instead of s->width*2 but that is not known before get_buffer()
    FF_ALLOCZ_OR_GOTO(s->avctx, s->me.scratchpad,  (s->width+64)*4*16*2*sizeof(uint8_t), fail)
    s->me.temp=         s->me.scratchpad;
    s->rd_scratchpad=   s->me.scratchpad;
    s->b_scratchpad=    s->me.scratchpad;
    s->obmc_scratchpad= s->me.scratchpad + 16;
    if (s->encoding) {
        FF_ALLOCZ_OR_GOTO(s->avctx, s->me.map      , ME_MAP_SIZE*sizeof(uint32_t), fail)
        FF_ALLOCZ_OR_GOTO(s->avctx, s->me.score_map, ME_MAP_SIZE*sizeof(uint32_t), fail)
        if(s->avctx->noise_reduction){
            FF_ALLOCZ_OR_GOTO(s->avctx, s->dct_error_sum, 2 * 64 * sizeof(int), fail)
        }
    }
    FF_ALLOCZ_OR_GOTO(s->avctx, s->blocks, 64*12*2 * sizeof(DCTELEM), fail)
    s->block= s->blocks[0];

    for(i=0;i<12;i++){
        s->pblocks[i] = &s->block[i];
    }

    if (s->out_format == FMT_H263) {
        /* ac values */
        FF_ALLOCZ_OR_GOTO(s->avctx, s->ac_val_base, yc_size * sizeof(int16_t) * 16, fail);
        s->ac_val[0] = s->ac_val_base + s->b8_stride + 1;
        s->ac_val[1] = s->ac_val_base + y_size + s->mb_stride + 1;
        s->ac_val[2] = s->ac_val[1] + c_size;
    }

    return 0;
fail:
    return -1; //free() through MPV_common_end()
}

static void free_duplicate_context(MpegEncContext *s){
    if(s==NULL) return;

    av_freep(&s->allocated_edge_emu_buffer); s->edge_emu_buffer= NULL;
    av_freep(&s->me.scratchpad);
    s->me.temp=
    s->rd_scratchpad=
    s->b_scratchpad=
    s->obmc_scratchpad= NULL;

    av_freep(&s->dct_error_sum);
    av_freep(&s->me.map);
    av_freep(&s->me.score_map);
    av_freep(&s->blocks);
    av_freep(&s->ac_val_base);
    s->block= NULL;
}

static void backup_duplicate_context(MpegEncContext *bak, MpegEncContext *src){
#define COPY(a) bak->a= src->a
    COPY(allocated_edge_emu_buffer);
    COPY(edge_emu_buffer);
    COPY(me.scratchpad);
    COPY(me.temp);
    COPY(rd_scratchpad);
    COPY(b_scratchpad);
    COPY(obmc_scratchpad);
    COPY(me.map);
    COPY(me.score_map);
    COPY(blocks);
    COPY(block);
    COPY(start_mb_y);
    COPY(end_mb_y);
    COPY(me.map_generation);
    COPY(pb);
    COPY(dct_error_sum);
    COPY(dct_count[0]);
    COPY(dct_count[1]);
    COPY(ac_val_base);
    COPY(ac_val[0]);
    COPY(ac_val[1]);
    COPY(ac_val[2]);
#undef COPY
}

void ff_update_duplicate_context(MpegEncContext *dst, MpegEncContext *src){
    MpegEncContext bak;
    int i;
    //FIXME copy only needed parts
//START_TIMER
    backup_duplicate_context(&bak, dst);
    memcpy(dst, src, sizeof(MpegEncContext));
    backup_duplicate_context(dst, &bak);
    for(i=0;i<12;i++){
        dst->pblocks[i] = &dst->block[i];
    }
//STOP_TIMER("update_duplicate_context") //about 10k cycles / 0.01 sec for 1000frames on 1ghz with 2 threads
}

int ff_mpeg_update_thread_context(AVCodecContext *dst, const AVCodecContext *src)
{
    MpegEncContext *s = dst->priv_data, *s1 = src->priv_data;

    if(dst == src || !s1->context_initialized) return 0;

    //FIXME can parameters change on I-frames? in that case dst may need a reinit
    if(!s->context_initialized){
        memcpy(s, s1, sizeof(MpegEncContext));

        s->avctx                 = dst;
        s->picture_range_start  += MAX_PICTURE_COUNT;
        s->picture_range_end    += MAX_PICTURE_COUNT;
        s->bitstream_buffer      = NULL;
        s->bitstream_buffer_size = s->allocated_bitstream_buffer_size = 0;

        MPV_common_init(s);
    }

    s->avctx->coded_height  = s1->avctx->coded_height;
    s->avctx->coded_width   = s1->avctx->coded_width;
    s->avctx->width         = s1->avctx->width;
    s->avctx->height        = s1->avctx->height;

    s->coded_picture_number = s1->coded_picture_number;
    s->picture_number       = s1->picture_number;
    s->input_picture_number = s1->input_picture_number;

    memcpy(s->picture, s1->picture, s1->picture_count * sizeof(Picture));
    memcpy(&s->last_picture, &s1->last_picture, (char*)&s1->last_picture_ptr - (char*)&s1->last_picture);

    s->last_picture_ptr     = REBASE_PICTURE(s1->last_picture_ptr,    s, s1);
    s->current_picture_ptr  = REBASE_PICTURE(s1->current_picture_ptr, s, s1);
    s->next_picture_ptr     = REBASE_PICTURE(s1->next_picture_ptr,    s, s1);

    memcpy(s->prev_pict_types, s1->prev_pict_types, PREV_PICT_TYPES_BUFFER_SIZE);

    //Error/bug resilience
    s->next_p_frame_damaged = s1->next_p_frame_damaged;
    s->workaround_bugs      = s1->workaround_bugs;

    //MPEG4 timing info
    memcpy(&s->time_increment_bits, &s1->time_increment_bits, (char*)&s1->shape - (char*)&s1->time_increment_bits);

    //B-frame info
    s->max_b_frames         = s1->max_b_frames;
    s->low_delay            = s1->low_delay;
    s->dropable             = s1->dropable;

    //DivX handling (doesn't work)
    s->divx_packed          = s1->divx_packed;

    if(s1->bitstream_buffer){
        if (s1->bitstream_buffer_size + FF_INPUT_BUFFER_PADDING_SIZE > s->allocated_bitstream_buffer_size)
            av_fast_malloc(&s->bitstream_buffer, &s->allocated_bitstream_buffer_size, s1->allocated_bitstream_buffer_size);
        s->bitstream_buffer_size  = s1->bitstream_buffer_size;
        memcpy(s->bitstream_buffer, s1->bitstream_buffer, s1->bitstream_buffer_size);
        memset(s->bitstream_buffer+s->bitstream_buffer_size, 0, FF_INPUT_BUFFER_PADDING_SIZE);
    }

    //MPEG2/interlacing info
    memcpy(&s->progressive_sequence, &s1->progressive_sequence, (char*)&s1->rtp_mode - (char*)&s1->progressive_sequence);

    if(!s1->first_field){
        s->last_pict_type= s1->pict_type;
        if (s1->current_picture_ptr) s->last_lambda_for[s1->pict_type] = s1->current_picture_ptr->quality;

        if(s1->pict_type!=FF_B_TYPE){
            s->last_non_b_pict_type= s1->pict_type;
        }
    }

    return 0;
}

/**
 * sets the given MpegEncContext to common defaults (same for encoding and decoding).
 * the changed fields will not depend upon the prior state of the MpegEncContext.
 */
void MPV_common_defaults(MpegEncContext *s){
    s->y_dc_scale_table=
    s->c_dc_scale_table= ff_mpeg1_dc_scale_table;
    s->chroma_qscale_table= ff_default_chroma_qscale_table;
    s->progressive_frame= 1;
    s->progressive_sequence= 1;
    s->picture_structure= PICT_FRAME;

    s->coded_picture_number = 0;
    s->picture_number = 0;
    s->input_picture_number = 0;

    s->picture_in_gop_number = 0;

    s->f_code = 1;
    s->b_code = 1;

    s->picture_range_start = 0;
    s->picture_range_end = MAX_PICTURE_COUNT;
}

/**
 * sets the given MpegEncContext to defaults for decoding.
 * the changed fields will not depend upon the prior state of the MpegEncContext.
 */
void MPV_decode_defaults(MpegEncContext *s){
    MPV_common_defaults(s);
}

/**
 * init common structure for both encoder and decoder.
 * this assumes that some variables like width/height are already set
 */
av_cold int MPV_common_init(MpegEncContext *s)
{
    int y_size, c_size, yc_size, i, mb_array_size, mv_table_size, x, y, threads;

    if(s->codec_id == CODEC_ID_MPEG2VIDEO && !s->progressive_sequence)
        s->mb_height = (s->height + 31) / 32 * 2;
    else if (s->codec_id != CODEC_ID_H264)
        s->mb_height = (s->height + 15) / 16;

    if(s->avctx->pix_fmt == PIX_FMT_NONE){
        av_log(s->avctx, AV_LOG_ERROR, "decoding to PIX_FMT_NONE is not supported.\n");
        return -1;
    }

<<<<<<< HEAD

    if((s->avctx->active_thread_type & FF_THREAD_SLICE) &&
=======
    if((s->encoding || (s->avctx->active_thread_type & FF_THREAD_SLICE)) &&
>>>>>>> dc6632f1
       (s->avctx->thread_count > MAX_THREADS || (s->avctx->thread_count > s->mb_height && s->mb_height))){
        av_log(s->avctx, AV_LOG_ERROR, "too many threads\n");
        return -1;
    }

    if((s->width || s->height) && av_image_check_size(s->width, s->height, 0, s->avctx))
        return -1;

    dsputil_init(&s->dsp, s->avctx);
    ff_dct_common_init(s);

    s->flags= s->avctx->flags;
    s->flags2= s->avctx->flags2;

    s->mb_width  = (s->width  + 15) / 16;
    s->mb_stride = s->mb_width + 1;
    s->b8_stride = s->mb_width*2 + 1;
    s->b4_stride = s->mb_width*4 + 1;
    mb_array_size= s->mb_height * s->mb_stride;
    mv_table_size= (s->mb_height+2) * s->mb_stride + 1;

    /* set chroma shifts */
    avcodec_get_chroma_sub_sample(s->avctx->pix_fmt,&(s->chroma_x_shift),
                                                    &(s->chroma_y_shift) );

    /* set default edge pos, will be overriden in decode_header if needed */
    s->h_edge_pos= s->mb_width*16;
    s->v_edge_pos= s->mb_height*16;

    s->mb_num = s->mb_width * s->mb_height;

    s->block_wrap[0]=
    s->block_wrap[1]=
    s->block_wrap[2]=
    s->block_wrap[3]= s->b8_stride;
    s->block_wrap[4]=
    s->block_wrap[5]= s->mb_stride;

    y_size = s->b8_stride * (2 * s->mb_height + 1);
    c_size = s->mb_stride * (s->mb_height + 1);
    yc_size = y_size + 2 * c_size;

    /* convert fourcc to upper case */
    s->codec_tag = ff_toupper4(s->avctx->codec_tag);

    s->stream_codec_tag = ff_toupper4(s->avctx->stream_codec_tag);

    s->avctx->coded_frame= (AVFrame*)&s->current_picture;

    FF_ALLOCZ_OR_GOTO(s->avctx, s->mb_index2xy, (s->mb_num+1)*sizeof(int), fail) //error ressilience code looks cleaner with this
    for(y=0; y<s->mb_height; y++){
        for(x=0; x<s->mb_width; x++){
            s->mb_index2xy[ x + y*s->mb_width ] = x + y*s->mb_stride;
        }
    }
    s->mb_index2xy[ s->mb_height*s->mb_width ] = (s->mb_height-1)*s->mb_stride + s->mb_width; //FIXME really needed?

    if (s->encoding) {
        /* Allocate MV tables */
        FF_ALLOCZ_OR_GOTO(s->avctx, s->p_mv_table_base            , mv_table_size * 2 * sizeof(int16_t), fail)
        FF_ALLOCZ_OR_GOTO(s->avctx, s->b_forw_mv_table_base       , mv_table_size * 2 * sizeof(int16_t), fail)
        FF_ALLOCZ_OR_GOTO(s->avctx, s->b_back_mv_table_base       , mv_table_size * 2 * sizeof(int16_t), fail)
        FF_ALLOCZ_OR_GOTO(s->avctx, s->b_bidir_forw_mv_table_base , mv_table_size * 2 * sizeof(int16_t), fail)
        FF_ALLOCZ_OR_GOTO(s->avctx, s->b_bidir_back_mv_table_base , mv_table_size * 2 * sizeof(int16_t), fail)
        FF_ALLOCZ_OR_GOTO(s->avctx, s->b_direct_mv_table_base     , mv_table_size * 2 * sizeof(int16_t), fail)
        s->p_mv_table           = s->p_mv_table_base            + s->mb_stride + 1;
        s->b_forw_mv_table      = s->b_forw_mv_table_base       + s->mb_stride + 1;
        s->b_back_mv_table      = s->b_back_mv_table_base       + s->mb_stride + 1;
        s->b_bidir_forw_mv_table= s->b_bidir_forw_mv_table_base + s->mb_stride + 1;
        s->b_bidir_back_mv_table= s->b_bidir_back_mv_table_base + s->mb_stride + 1;
        s->b_direct_mv_table    = s->b_direct_mv_table_base     + s->mb_stride + 1;

        if(s->msmpeg4_version){
            FF_ALLOCZ_OR_GOTO(s->avctx, s->ac_stats, 2*2*(MAX_LEVEL+1)*(MAX_RUN+1)*2*sizeof(int), fail);
        }
        FF_ALLOCZ_OR_GOTO(s->avctx, s->avctx->stats_out, 256, fail);

        /* Allocate MB type table */
        FF_ALLOCZ_OR_GOTO(s->avctx, s->mb_type  , mb_array_size * sizeof(uint16_t), fail) //needed for encoding

        FF_ALLOCZ_OR_GOTO(s->avctx, s->lambda_table, mb_array_size * sizeof(int), fail)

        FF_ALLOCZ_OR_GOTO(s->avctx, s->q_intra_matrix  , 64*32   * sizeof(int), fail)
        FF_ALLOCZ_OR_GOTO(s->avctx, s->q_inter_matrix  , 64*32   * sizeof(int), fail)
        FF_ALLOCZ_OR_GOTO(s->avctx, s->q_intra_matrix16, 64*32*2 * sizeof(uint16_t), fail)
        FF_ALLOCZ_OR_GOTO(s->avctx, s->q_inter_matrix16, 64*32*2 * sizeof(uint16_t), fail)
        FF_ALLOCZ_OR_GOTO(s->avctx, s->input_picture, MAX_PICTURE_COUNT * sizeof(Picture*), fail)
        FF_ALLOCZ_OR_GOTO(s->avctx, s->reordered_input_picture, MAX_PICTURE_COUNT * sizeof(Picture*), fail)

        if(s->avctx->noise_reduction){
            FF_ALLOCZ_OR_GOTO(s->avctx, s->dct_offset, 2 * 64 * sizeof(uint16_t), fail)
        }
    }

    s->picture_count = MAX_PICTURE_COUNT * FFMAX(1, s->avctx->thread_count);
    FF_ALLOCZ_OR_GOTO(s->avctx, s->picture, s->picture_count * sizeof(Picture), fail)
    for(i = 0; i < s->picture_count; i++) {
        avcodec_get_frame_defaults((AVFrame *)&s->picture[i]);
    }

    FF_ALLOCZ_OR_GOTO(s->avctx, s->error_status_table, mb_array_size*sizeof(uint8_t), fail)

    if(s->codec_id==CODEC_ID_MPEG4 || (s->flags & CODEC_FLAG_INTERLACED_ME)){
        /* interlaced direct mode decoding tables */
            for(i=0; i<2; i++){
                int j, k;
                for(j=0; j<2; j++){
                    for(k=0; k<2; k++){
                        FF_ALLOCZ_OR_GOTO(s->avctx,    s->b_field_mv_table_base[i][j][k], mv_table_size * 2 * sizeof(int16_t), fail)
                        s->b_field_mv_table[i][j][k] = s->b_field_mv_table_base[i][j][k] + s->mb_stride + 1;
                    }
                    FF_ALLOCZ_OR_GOTO(s->avctx, s->b_field_select_table [i][j], mb_array_size * 2 * sizeof(uint8_t), fail)
                    FF_ALLOCZ_OR_GOTO(s->avctx, s->p_field_mv_table_base[i][j], mv_table_size * 2 * sizeof(int16_t), fail)
                    s->p_field_mv_table[i][j] = s->p_field_mv_table_base[i][j]+ s->mb_stride + 1;
                }
                FF_ALLOCZ_OR_GOTO(s->avctx, s->p_field_select_table[i], mb_array_size * 2 * sizeof(uint8_t), fail)
            }
    }
    if (s->out_format == FMT_H263) {
        /* cbp values */
        FF_ALLOCZ_OR_GOTO(s->avctx, s->coded_block_base, y_size, fail);
        s->coded_block= s->coded_block_base + s->b8_stride + 1;

        /* cbp, ac_pred, pred_dir */
        FF_ALLOCZ_OR_GOTO(s->avctx, s->cbp_table     , mb_array_size * sizeof(uint8_t), fail)
        FF_ALLOCZ_OR_GOTO(s->avctx, s->pred_dir_table, mb_array_size * sizeof(uint8_t), fail)
    }

    if (s->h263_pred || s->h263_plus || !s->encoding) {
        /* dc values */
        //MN: we need these for error resilience of intra-frames
        FF_ALLOCZ_OR_GOTO(s->avctx, s->dc_val_base, yc_size * sizeof(int16_t), fail);
        s->dc_val[0] = s->dc_val_base + s->b8_stride + 1;
        s->dc_val[1] = s->dc_val_base + y_size + s->mb_stride + 1;
        s->dc_val[2] = s->dc_val[1] + c_size;
        for(i=0;i<yc_size;i++)
            s->dc_val_base[i] = 1024;
    }

    /* which mb is a intra block */
    FF_ALLOCZ_OR_GOTO(s->avctx, s->mbintra_table, mb_array_size, fail);
    memset(s->mbintra_table, 1, mb_array_size);

    /* init macroblock skip table */
    FF_ALLOCZ_OR_GOTO(s->avctx, s->mbskip_table, mb_array_size+2, fail);
    //Note the +1 is for a quicker mpeg4 slice_end detection
    FF_ALLOCZ_OR_GOTO(s->avctx, s->prev_pict_types, PREV_PICT_TYPES_BUFFER_SIZE, fail);

    s->parse_context.state= -1;
    if((s->avctx->debug&(FF_DEBUG_VIS_QP|FF_DEBUG_VIS_MB_TYPE)) || (s->avctx->debug_mv)){
       s->visualization_buffer[0] = av_malloc((s->mb_width*16 + 2*EDGE_WIDTH) * s->mb_height*16 + 2*EDGE_WIDTH);
       s->visualization_buffer[1] = av_malloc((s->mb_width*16 + 2*EDGE_WIDTH) * s->mb_height*16 + 2*EDGE_WIDTH);
       s->visualization_buffer[2] = av_malloc((s->mb_width*16 + 2*EDGE_WIDTH) * s->mb_height*16 + 2*EDGE_WIDTH);
    }

    s->context_initialized = 1;
    s->thread_context[0]= s;

<<<<<<< HEAD
    if (HAVE_THREADS && s->avctx->active_thread_type&FF_THREAD_SLICE) {
=======
    if (s->width && s->height) {
    if (s->encoding || (HAVE_THREADS && s->avctx->active_thread_type&FF_THREAD_SLICE)) {
>>>>>>> dc6632f1
        threads = s->avctx->thread_count;

        for(i=1; i<threads; i++){
            s->thread_context[i]= av_malloc(sizeof(MpegEncContext));
            memcpy(s->thread_context[i], s, sizeof(MpegEncContext));
        }

        for(i=0; i<threads; i++){
            if(init_duplicate_context(s->thread_context[i], s) < 0)
                goto fail;
            s->thread_context[i]->start_mb_y= (s->mb_height*(i  ) + s->avctx->thread_count/2) / s->avctx->thread_count;
            s->thread_context[i]->end_mb_y  = (s->mb_height*(i+1) + s->avctx->thread_count/2) / s->avctx->thread_count;
        }
    } else {
        if(init_duplicate_context(s, s) < 0) goto fail;
        s->start_mb_y = 0;
        s->end_mb_y   = s->mb_height;

    }

    return 0;
 fail:
    MPV_common_end(s);
    return -1;
}

/* init common structure for both encoder and decoder */
void MPV_common_end(MpegEncContext *s)
{
    int i, j, k;

    if (s->encoding || (HAVE_THREADS && s->avctx->active_thread_type&FF_THREAD_SLICE)) {
        for(i=0; i<s->avctx->thread_count; i++){
            free_duplicate_context(s->thread_context[i]);
        }
        for(i=1; i<s->avctx->thread_count; i++){
            av_freep(&s->thread_context[i]);
        }
    } else free_duplicate_context(s);

    av_freep(&s->parse_context.buffer);
    s->parse_context.buffer_size=0;

    av_freep(&s->mb_type);
    av_freep(&s->p_mv_table_base);
    av_freep(&s->b_forw_mv_table_base);
    av_freep(&s->b_back_mv_table_base);
    av_freep(&s->b_bidir_forw_mv_table_base);
    av_freep(&s->b_bidir_back_mv_table_base);
    av_freep(&s->b_direct_mv_table_base);
    s->p_mv_table= NULL;
    s->b_forw_mv_table= NULL;
    s->b_back_mv_table= NULL;
    s->b_bidir_forw_mv_table= NULL;
    s->b_bidir_back_mv_table= NULL;
    s->b_direct_mv_table= NULL;
    for(i=0; i<2; i++){
        for(j=0; j<2; j++){
            for(k=0; k<2; k++){
                av_freep(&s->b_field_mv_table_base[i][j][k]);
                s->b_field_mv_table[i][j][k]=NULL;
            }
            av_freep(&s->b_field_select_table[i][j]);
            av_freep(&s->p_field_mv_table_base[i][j]);
            s->p_field_mv_table[i][j]=NULL;
        }
        av_freep(&s->p_field_select_table[i]);
    }

    av_freep(&s->dc_val_base);
    av_freep(&s->coded_block_base);
    av_freep(&s->mbintra_table);
    av_freep(&s->cbp_table);
    av_freep(&s->pred_dir_table);

    av_freep(&s->mbskip_table);
    av_freep(&s->prev_pict_types);
    av_freep(&s->bitstream_buffer);
    s->allocated_bitstream_buffer_size=0;

    av_freep(&s->avctx->stats_out);
    av_freep(&s->ac_stats);
    av_freep(&s->error_status_table);
    av_freep(&s->mb_index2xy);
    av_freep(&s->lambda_table);
    av_freep(&s->q_intra_matrix);
    av_freep(&s->q_inter_matrix);
    av_freep(&s->q_intra_matrix16);
    av_freep(&s->q_inter_matrix16);
    av_freep(&s->input_picture);
    av_freep(&s->reordered_input_picture);
    av_freep(&s->dct_offset);

    if(s->picture && !s->avctx->is_copy){
        for(i=0; i<s->picture_count; i++){
            free_picture(s, &s->picture[i]);
        }
    }
    av_freep(&s->picture);
    s->context_initialized = 0;
    s->last_picture_ptr=
    s->next_picture_ptr=
    s->current_picture_ptr= NULL;
    s->linesize= s->uvlinesize= 0;

    for(i=0; i<3; i++)
        av_freep(&s->visualization_buffer[i]);

    if(!(s->avctx->active_thread_type&FF_THREAD_FRAME))
        avcodec_default_free_buffers(s->avctx);
}

void init_rl(RLTable *rl, uint8_t static_store[2][2*MAX_RUN + MAX_LEVEL + 3])
{
    int8_t max_level[MAX_RUN+1], max_run[MAX_LEVEL+1];
    uint8_t index_run[MAX_RUN+1];
    int last, run, level, start, end, i;

    /* If table is static, we can quit if rl->max_level[0] is not NULL */
    if(static_store && rl->max_level[0])
        return;

    /* compute max_level[], max_run[] and index_run[] */
    for(last=0;last<2;last++) {
        if (last == 0) {
            start = 0;
            end = rl->last;
        } else {
            start = rl->last;
            end = rl->n;
        }

        memset(max_level, 0, MAX_RUN + 1);
        memset(max_run, 0, MAX_LEVEL + 1);
        memset(index_run, rl->n, MAX_RUN + 1);
        for(i=start;i<end;i++) {
            run = rl->table_run[i];
            level = rl->table_level[i];
            if (index_run[run] == rl->n)
                index_run[run] = i;
            if (level > max_level[run])
                max_level[run] = level;
            if (run > max_run[level])
                max_run[level] = run;
        }
        if(static_store)
            rl->max_level[last] = static_store[last];
        else
            rl->max_level[last] = av_malloc(MAX_RUN + 1);
        memcpy(rl->max_level[last], max_level, MAX_RUN + 1);
        if(static_store)
            rl->max_run[last] = static_store[last] + MAX_RUN + 1;
        else
            rl->max_run[last] = av_malloc(MAX_LEVEL + 1);
        memcpy(rl->max_run[last], max_run, MAX_LEVEL + 1);
        if(static_store)
            rl->index_run[last] = static_store[last] + MAX_RUN + MAX_LEVEL + 2;
        else
            rl->index_run[last] = av_malloc(MAX_RUN + 1);
        memcpy(rl->index_run[last], index_run, MAX_RUN + 1);
    }
}

void init_vlc_rl(RLTable *rl)
{
    int i, q;

    for(q=0; q<32; q++){
        int qmul= q*2;
        int qadd= (q-1)|1;

        if(q==0){
            qmul=1;
            qadd=0;
        }
        for(i=0; i<rl->vlc.table_size; i++){
            int code= rl->vlc.table[i][0];
            int len = rl->vlc.table[i][1];
            int level, run;

            if(len==0){ // illegal code
                run= 66;
                level= MAX_LEVEL;
            }else if(len<0){ //more bits needed
                run= 0;
                level= code;
            }else{
                if(code==rl->n){ //esc
                    run= 66;
                    level= 0;
                }else{
                    run=   rl->table_run  [code] + 1;
                    level= rl->table_level[code] * qmul + qadd;
                    if(code >= rl->last) run+=192;
                }
            }
            rl->rl_vlc[q][i].len= len;
            rl->rl_vlc[q][i].level= level;
            rl->rl_vlc[q][i].run= run;
        }
    }
}

void ff_release_unused_pictures(MpegEncContext *s, int remove_current)
{
    int i;

    /* release non reference frames */
    for(i=0; i<s->picture_count; i++){
        if(s->picture[i].data[0] && !s->picture[i].reference
           && (!s->picture[i].owner2 || s->picture[i].owner2 == s)
           && (remove_current || &s->picture[i] != s->current_picture_ptr)
           /*&& s->picture[i].type!=FF_BUFFER_TYPE_SHARED*/){
            free_frame_buffer(s, &s->picture[i]);
        }
    }
}

int ff_find_unused_picture(MpegEncContext *s, int shared){
    int i;

    if(shared){
        for(i=s->picture_range_start; i<s->picture_range_end; i++){
            if(s->picture[i].data[0]==NULL && s->picture[i].type==0) return i;
        }
    }else{
        for(i=s->picture_range_start; i<s->picture_range_end; i++){
            if(s->picture[i].data[0]==NULL && s->picture[i].type!=0) return i; //FIXME
        }
        for(i=s->picture_range_start; i<s->picture_range_end; i++){
            if(s->picture[i].data[0]==NULL) return i;
        }
    }

    av_log(s->avctx, AV_LOG_FATAL, "Internal error, picture buffer overflow\n");
    /* We could return -1, but the codec would crash trying to draw into a
     * non-existing frame anyway. This is safer than waiting for a random crash.
     * Also the return of this is never useful, an encoder must only allocate
     * as much as allowed in the specification. This has no relationship to how
     * much libavcodec could allocate (and MAX_PICTURE_COUNT is always large
     * enough for such valid streams).
     * Plus, a decoder has to check stream validity and remove frames if too
     * many reference frames are around. Waiting for "OOM" is not correct at
     * all. Similarly, missing reference frames have to be replaced by
     * interpolated/MC frames, anything else is a bug in the codec ...
     */
    abort();
    return -1;
}

static void update_noise_reduction(MpegEncContext *s){
    int intra, i;

    for(intra=0; intra<2; intra++){
        if(s->dct_count[intra] > (1<<16)){
            for(i=0; i<64; i++){
                s->dct_error_sum[intra][i] >>=1;
            }
            s->dct_count[intra] >>= 1;
        }

        for(i=0; i<64; i++){
            s->dct_offset[intra][i]= (s->avctx->noise_reduction * s->dct_count[intra] + s->dct_error_sum[intra][i]/2) / (s->dct_error_sum[intra][i]+1);
        }
    }
}

/**
 * generic function for encode/decode called after coding/decoding the header and before a frame is coded/decoded
 */
int MPV_frame_start(MpegEncContext *s, AVCodecContext *avctx)
{
    int i;
    Picture *pic;
    s->mb_skipped = 0;

    assert(s->last_picture_ptr==NULL || s->out_format != FMT_H264 || s->codec_id == CODEC_ID_SVQ3);

    /* mark&release old frames */
    if (s->pict_type != AV_PICTURE_TYPE_B && s->last_picture_ptr && s->last_picture_ptr != s->next_picture_ptr && s->last_picture_ptr->data[0]) {
      if(s->out_format != FMT_H264 || s->codec_id == CODEC_ID_SVQ3){
          free_frame_buffer(s, s->last_picture_ptr);

        /* release forgotten pictures */
        /* if(mpeg124/h263) */
        if(!s->encoding){
            for(i=0; i<s->picture_count; i++){
                if(s->picture[i].data[0] && &s->picture[i] != s->next_picture_ptr && s->picture[i].reference){
                    av_log(avctx, AV_LOG_ERROR, "releasing zombie picture\n");
                    free_frame_buffer(s, &s->picture[i]);
                }
            }
        }
      }
    }

    if(!s->encoding){
        ff_release_unused_pictures(s, 1);

        if(s->current_picture_ptr && s->current_picture_ptr->data[0]==NULL)
            pic= s->current_picture_ptr; //we already have a unused image (maybe it was set before reading the header)
        else{
            i= ff_find_unused_picture(s, 0);
            pic= &s->picture[i];
        }

        pic->reference= 0;
        if (!s->dropable){
            if (s->codec_id == CODEC_ID_H264)
                pic->reference = s->picture_structure;
            else if (s->pict_type != AV_PICTURE_TYPE_B)
                pic->reference = 3;
        }

        pic->coded_picture_number= s->coded_picture_number++;

        if(ff_alloc_picture(s, pic, 0) < 0)
            return -1;

        s->current_picture_ptr= pic;
        //FIXME use only the vars from current_pic
        s->current_picture_ptr->top_field_first= s->top_field_first;
        if(s->codec_id == CODEC_ID_MPEG1VIDEO || s->codec_id == CODEC_ID_MPEG2VIDEO) {
            if(s->picture_structure != PICT_FRAME)
                s->current_picture_ptr->top_field_first= (s->picture_structure == PICT_TOP_FIELD) == s->first_field;
        }
        s->current_picture_ptr->interlaced_frame= !s->progressive_frame && !s->progressive_sequence;
        s->current_picture_ptr->field_picture= s->picture_structure != PICT_FRAME;
    }

    s->current_picture_ptr->pict_type= s->pict_type;
//    if(s->flags && CODEC_FLAG_QSCALE)
  //      s->current_picture_ptr->quality= s->new_picture_ptr->quality;
    s->current_picture_ptr->key_frame= s->pict_type == AV_PICTURE_TYPE_I;

    ff_copy_picture(&s->current_picture, s->current_picture_ptr);

    if (s->pict_type != AV_PICTURE_TYPE_B) {
        s->last_picture_ptr= s->next_picture_ptr;
        if(!s->dropable)
            s->next_picture_ptr= s->current_picture_ptr;
    }
/*    av_log(s->avctx, AV_LOG_DEBUG, "L%p N%p C%p L%p N%p C%p type:%d drop:%d\n", s->last_picture_ptr, s->next_picture_ptr,s->current_picture_ptr,
        s->last_picture_ptr    ? s->last_picture_ptr->data[0] : NULL,
        s->next_picture_ptr    ? s->next_picture_ptr->data[0] : NULL,
        s->current_picture_ptr ? s->current_picture_ptr->data[0] : NULL,
        s->pict_type, s->dropable);*/

    if(s->codec_id != CODEC_ID_H264){
        if((s->last_picture_ptr==NULL || s->last_picture_ptr->data[0]==NULL) &&
           (s->pict_type!=AV_PICTURE_TYPE_I || s->picture_structure != PICT_FRAME)){
            if (s->pict_type != AV_PICTURE_TYPE_I)
                av_log(avctx, AV_LOG_ERROR, "warning: first frame is no keyframe\n");
            else if (s->picture_structure != PICT_FRAME)
                av_log(avctx, AV_LOG_INFO, "allocate dummy last picture for field based first keyframe\n");

            /* Allocate a dummy frame */
            i= ff_find_unused_picture(s, 0);
            s->last_picture_ptr= &s->picture[i];
            if(ff_alloc_picture(s, s->last_picture_ptr, 0) < 0)
                return -1;
            ff_thread_report_progress((AVFrame*)s->last_picture_ptr, INT_MAX, 0);
            ff_thread_report_progress((AVFrame*)s->last_picture_ptr, INT_MAX, 1);
        }
        if((s->next_picture_ptr==NULL || s->next_picture_ptr->data[0]==NULL) && s->pict_type==AV_PICTURE_TYPE_B){
            /* Allocate a dummy frame */
            i= ff_find_unused_picture(s, 0);
            s->next_picture_ptr= &s->picture[i];
            if(ff_alloc_picture(s, s->next_picture_ptr, 0) < 0)
                return -1;
            ff_thread_report_progress((AVFrame*)s->next_picture_ptr, INT_MAX, 0);
            ff_thread_report_progress((AVFrame*)s->next_picture_ptr, INT_MAX, 1);
        }
    }

    if(s->last_picture_ptr) ff_copy_picture(&s->last_picture, s->last_picture_ptr);
    if(s->next_picture_ptr) ff_copy_picture(&s->next_picture, s->next_picture_ptr);

    assert(s->pict_type == AV_PICTURE_TYPE_I || (s->last_picture_ptr && s->last_picture_ptr->data[0]));

    if(s->picture_structure!=PICT_FRAME && s->out_format != FMT_H264){
        int i;
        for(i=0; i<4; i++){
            if(s->picture_structure == PICT_BOTTOM_FIELD){
                 s->current_picture.data[i] += s->current_picture.linesize[i];
            }
            s->current_picture.linesize[i] *= 2;
            s->last_picture.linesize[i] *=2;
            s->next_picture.linesize[i] *=2;
        }
    }

    s->error_recognition= avctx->error_recognition;

    /* set dequantizer, we can't do it during init as it might change for mpeg4
       and we can't do it in the header decode as init is not called for mpeg4 there yet */
    if(s->mpeg_quant || s->codec_id == CODEC_ID_MPEG2VIDEO){
        s->dct_unquantize_intra = s->dct_unquantize_mpeg2_intra;
        s->dct_unquantize_inter = s->dct_unquantize_mpeg2_inter;
    }else if(s->out_format == FMT_H263 || s->out_format == FMT_H261){
        s->dct_unquantize_intra = s->dct_unquantize_h263_intra;
        s->dct_unquantize_inter = s->dct_unquantize_h263_inter;
    }else{
        s->dct_unquantize_intra = s->dct_unquantize_mpeg1_intra;
        s->dct_unquantize_inter = s->dct_unquantize_mpeg1_inter;
    }

    if(s->dct_error_sum){
        assert(s->avctx->noise_reduction && s->encoding);

        update_noise_reduction(s);
    }

    if(CONFIG_MPEG_XVMC_DECODER && s->avctx->xvmc_acceleration)
        return ff_xvmc_field_start(s, avctx);

    return 0;
}

/* generic function for encode/decode called after a frame has been coded/decoded */
void MPV_frame_end(MpegEncContext *s)
{
    int i;
    /* redraw edges for the frame if decoding didn't complete */
    //just to make sure that all data is rendered.
    if(CONFIG_MPEG_XVMC_DECODER && s->avctx->xvmc_acceleration){
        ff_xvmc_field_end(s);
   }else if((s->error_count || s->encoding || !(s->avctx->codec->capabilities&CODEC_CAP_DRAW_HORIZ_BAND))
       && !s->avctx->hwaccel
       && !(s->avctx->codec->capabilities&CODEC_CAP_HWACCEL_VDPAU)
       && s->unrestricted_mv
       && s->current_picture.reference
       && !s->intra_only
       && !(s->flags&CODEC_FLAG_EMU_EDGE)) {
        int edges = EDGE_BOTTOM | EDGE_TOP, h = s->v_edge_pos;

            s->dsp.draw_edges(s->current_picture.data[0], s->linesize  , s->h_edge_pos   , h   , EDGE_WIDTH  , edges);
            s->dsp.draw_edges(s->current_picture.data[1], s->uvlinesize, s->h_edge_pos>>1, h>>1, EDGE_WIDTH/2, edges);
            s->dsp.draw_edges(s->current_picture.data[2], s->uvlinesize, s->h_edge_pos>>1, h>>1, EDGE_WIDTH/2, edges);

    }

    emms_c();

    s->last_pict_type    = s->pict_type;
    s->last_lambda_for[s->pict_type]= s->current_picture_ptr->quality;
    if(s->pict_type!=AV_PICTURE_TYPE_B){
        s->last_non_b_pict_type= s->pict_type;
    }
#if 0
        /* copy back current_picture variables */
    for(i=0; i<MAX_PICTURE_COUNT; i++){
        if(s->picture[i].data[0] == s->current_picture.data[0]){
            s->picture[i]= s->current_picture;
            break;
        }
    }
    assert(i<MAX_PICTURE_COUNT);
#endif

    if(s->encoding){
        /* release non-reference frames */
        for(i=0; i<s->picture_count; i++){
            if(s->picture[i].data[0] && !s->picture[i].reference /*&& s->picture[i].type!=FF_BUFFER_TYPE_SHARED*/){
                free_frame_buffer(s, &s->picture[i]);
            }
        }
    }
    // clear copies, to avoid confusion
#if 0
    memset(&s->last_picture, 0, sizeof(Picture));
    memset(&s->next_picture, 0, sizeof(Picture));
    memset(&s->current_picture, 0, sizeof(Picture));
#endif
    s->avctx->coded_frame= (AVFrame*)s->current_picture_ptr;

    if (s->codec_id != CODEC_ID_H264 && s->current_picture.reference) {
        ff_thread_report_progress((AVFrame*)s->current_picture_ptr, s->mb_height-1, 0);
    }
}

/**
 * draws an line from (ex, ey) -> (sx, sy).
 * @param w width of the image
 * @param h height of the image
 * @param stride stride/linesize of the image
 * @param color color of the arrow
 */
static void draw_line(uint8_t *buf, int sx, int sy, int ex, int ey, int w, int h, int stride, int color){
    int x, y, fr, f;

    sx= av_clip(sx, 0, w-1);
    sy= av_clip(sy, 0, h-1);
    ex= av_clip(ex, 0, w-1);
    ey= av_clip(ey, 0, h-1);

    buf[sy*stride + sx]+= color;

    if(FFABS(ex - sx) > FFABS(ey - sy)){
        if(sx > ex){
            FFSWAP(int, sx, ex);
            FFSWAP(int, sy, ey);
        }
        buf+= sx + sy*stride;
        ex-= sx;
        f= ((ey-sy)<<16)/ex;
        for(x= 0; x <= ex; x++){
            y = (x*f)>>16;
            fr= (x*f)&0xFFFF;
            buf[ y   *stride + x]+= (color*(0x10000-fr))>>16;
            buf[(y+1)*stride + x]+= (color*         fr )>>16;
        }
    }else{
        if(sy > ey){
            FFSWAP(int, sx, ex);
            FFSWAP(int, sy, ey);
        }
        buf+= sx + sy*stride;
        ey-= sy;
        if(ey) f= ((ex-sx)<<16)/ey;
        else   f= 0;
        for(y= 0; y <= ey; y++){
            x = (y*f)>>16;
            fr= (y*f)&0xFFFF;
            buf[y*stride + x  ]+= (color*(0x10000-fr))>>16;
            buf[y*stride + x+1]+= (color*         fr )>>16;
        }
    }
}

/**
 * draws an arrow from (ex, ey) -> (sx, sy).
 * @param w width of the image
 * @param h height of the image
 * @param stride stride/linesize of the image
 * @param color color of the arrow
 */
static void draw_arrow(uint8_t *buf, int sx, int sy, int ex, int ey, int w, int h, int stride, int color){
    int dx,dy;

    sx= av_clip(sx, -100, w+100);
    sy= av_clip(sy, -100, h+100);
    ex= av_clip(ex, -100, w+100);
    ey= av_clip(ey, -100, h+100);

    dx= ex - sx;
    dy= ey - sy;

    if(dx*dx + dy*dy > 3*3){
        int rx=  dx + dy;
        int ry= -dx + dy;
        int length= ff_sqrt((rx*rx + ry*ry)<<8);

        //FIXME subpixel accuracy
        rx= ROUNDED_DIV(rx*3<<4, length);
        ry= ROUNDED_DIV(ry*3<<4, length);

        draw_line(buf, sx, sy, sx + rx, sy + ry, w, h, stride, color);
        draw_line(buf, sx, sy, sx - ry, sy + rx, w, h, stride, color);
    }
    draw_line(buf, sx, sy, ex, ey, w, h, stride, color);
}

/**
 * prints debuging info for the given picture.
 */
void ff_print_debug_info(MpegEncContext *s, AVFrame *pict){

    if(s->avctx->hwaccel || !pict || !pict->mb_type) return;

    if(s->avctx->debug&(FF_DEBUG_SKIP | FF_DEBUG_QP | FF_DEBUG_MB_TYPE)){
        int x,y;

        av_log(s->avctx,AV_LOG_DEBUG,"New frame, type: ");
        switch (pict->pict_type) {
            case AV_PICTURE_TYPE_I: av_log(s->avctx,AV_LOG_DEBUG,"I\n"); break;
            case AV_PICTURE_TYPE_P: av_log(s->avctx,AV_LOG_DEBUG,"P\n"); break;
            case AV_PICTURE_TYPE_B: av_log(s->avctx,AV_LOG_DEBUG,"B\n"); break;
            case AV_PICTURE_TYPE_S: av_log(s->avctx,AV_LOG_DEBUG,"S\n"); break;
            case AV_PICTURE_TYPE_SI: av_log(s->avctx,AV_LOG_DEBUG,"SI\n"); break;
            case AV_PICTURE_TYPE_SP: av_log(s->avctx,AV_LOG_DEBUG,"SP\n"); break;
        }
        for(y=0; y<s->mb_height; y++){
            for(x=0; x<s->mb_width; x++){
                if(s->avctx->debug&FF_DEBUG_SKIP){
                    int count= s->mbskip_table[x + y*s->mb_stride];
                    if(count>9) count=9;
                    av_log(s->avctx, AV_LOG_DEBUG, "%1d", count);
                }
                if(s->avctx->debug&FF_DEBUG_QP){
                    av_log(s->avctx, AV_LOG_DEBUG, "%2d", pict->qscale_table[x + y*s->mb_stride]);
                }
                if(s->avctx->debug&FF_DEBUG_MB_TYPE){
                    int mb_type= pict->mb_type[x + y*s->mb_stride];
                    //Type & MV direction
                    if(IS_PCM(mb_type))
                        av_log(s->avctx, AV_LOG_DEBUG, "P");
                    else if(IS_INTRA(mb_type) && IS_ACPRED(mb_type))
                        av_log(s->avctx, AV_LOG_DEBUG, "A");
                    else if(IS_INTRA4x4(mb_type))
                        av_log(s->avctx, AV_LOG_DEBUG, "i");
                    else if(IS_INTRA16x16(mb_type))
                        av_log(s->avctx, AV_LOG_DEBUG, "I");
                    else if(IS_DIRECT(mb_type) && IS_SKIP(mb_type))
                        av_log(s->avctx, AV_LOG_DEBUG, "d");
                    else if(IS_DIRECT(mb_type))
                        av_log(s->avctx, AV_LOG_DEBUG, "D");
                    else if(IS_GMC(mb_type) && IS_SKIP(mb_type))
                        av_log(s->avctx, AV_LOG_DEBUG, "g");
                    else if(IS_GMC(mb_type))
                        av_log(s->avctx, AV_LOG_DEBUG, "G");
                    else if(IS_SKIP(mb_type))
                        av_log(s->avctx, AV_LOG_DEBUG, "S");
                    else if(!USES_LIST(mb_type, 1))
                        av_log(s->avctx, AV_LOG_DEBUG, ">");
                    else if(!USES_LIST(mb_type, 0))
                        av_log(s->avctx, AV_LOG_DEBUG, "<");
                    else{
                        assert(USES_LIST(mb_type, 0) && USES_LIST(mb_type, 1));
                        av_log(s->avctx, AV_LOG_DEBUG, "X");
                    }

                    //segmentation
                    if(IS_8X8(mb_type))
                        av_log(s->avctx, AV_LOG_DEBUG, "+");
                    else if(IS_16X8(mb_type))
                        av_log(s->avctx, AV_LOG_DEBUG, "-");
                    else if(IS_8X16(mb_type))
                        av_log(s->avctx, AV_LOG_DEBUG, "|");
                    else if(IS_INTRA(mb_type) || IS_16X16(mb_type))
                        av_log(s->avctx, AV_LOG_DEBUG, " ");
                    else
                        av_log(s->avctx, AV_LOG_DEBUG, "?");


                    if(IS_INTERLACED(mb_type))
                        av_log(s->avctx, AV_LOG_DEBUG, "=");
                    else
                        av_log(s->avctx, AV_LOG_DEBUG, " ");
                }
//                av_log(s->avctx, AV_LOG_DEBUG, " ");
            }
            av_log(s->avctx, AV_LOG_DEBUG, "\n");
        }
    }

    if((s->avctx->debug&(FF_DEBUG_VIS_QP|FF_DEBUG_VIS_MB_TYPE)) || (s->avctx->debug_mv)){
        const int shift= 1 + s->quarter_sample;
        int mb_y;
        uint8_t *ptr;
        int i;
        int h_chroma_shift, v_chroma_shift, block_height;
        const int width = s->avctx->width;
        const int height= s->avctx->height;
        const int mv_sample_log2= 4 - pict->motion_subsample_log2;
        const int mv_stride= (s->mb_width << mv_sample_log2) + (s->codec_id == CODEC_ID_H264 ? 0 : 1);
        s->low_delay=0; //needed to see the vectors without trashing the buffers

        avcodec_get_chroma_sub_sample(s->avctx->pix_fmt, &h_chroma_shift, &v_chroma_shift);
        for(i=0; i<3; i++){
            memcpy(s->visualization_buffer[i], pict->data[i], (i==0) ? pict->linesize[i]*height:pict->linesize[i]*height >> v_chroma_shift);
            pict->data[i]= s->visualization_buffer[i];
        }
        pict->type= FF_BUFFER_TYPE_COPY;
        ptr= pict->data[0];
        block_height = 16>>v_chroma_shift;

        for(mb_y=0; mb_y<s->mb_height; mb_y++){
            int mb_x;
            for(mb_x=0; mb_x<s->mb_width; mb_x++){
                const int mb_index= mb_x + mb_y*s->mb_stride;
                if((s->avctx->debug_mv) && pict->motion_val){
                  int type;
                  for(type=0; type<3; type++){
                    int direction = 0;
                    switch (type) {
                      case 0: if ((!(s->avctx->debug_mv&FF_DEBUG_VIS_MV_P_FOR)) || (pict->pict_type!=AV_PICTURE_TYPE_P))
                                continue;
                              direction = 0;
                              break;
                      case 1: if ((!(s->avctx->debug_mv&FF_DEBUG_VIS_MV_B_FOR)) || (pict->pict_type!=AV_PICTURE_TYPE_B))
                                continue;
                              direction = 0;
                              break;
                      case 2: if ((!(s->avctx->debug_mv&FF_DEBUG_VIS_MV_B_BACK)) || (pict->pict_type!=AV_PICTURE_TYPE_B))
                                continue;
                              direction = 1;
                              break;
                    }
                    if(!USES_LIST(pict->mb_type[mb_index], direction))
                        continue;

                    if(IS_8X8(pict->mb_type[mb_index])){
                      int i;
                      for(i=0; i<4; i++){
                        int sx= mb_x*16 + 4 + 8*(i&1);
                        int sy= mb_y*16 + 4 + 8*(i>>1);
                        int xy= (mb_x*2 + (i&1) + (mb_y*2 + (i>>1))*mv_stride) << (mv_sample_log2-1);
                        int mx= (pict->motion_val[direction][xy][0]>>shift) + sx;
                        int my= (pict->motion_val[direction][xy][1]>>shift) + sy;
                        draw_arrow(ptr, sx, sy, mx, my, width, height, s->linesize, 100);
                      }
                    }else if(IS_16X8(pict->mb_type[mb_index])){
                      int i;
                      for(i=0; i<2; i++){
                        int sx=mb_x*16 + 8;
                        int sy=mb_y*16 + 4 + 8*i;
                        int xy= (mb_x*2 + (mb_y*2 + i)*mv_stride) << (mv_sample_log2-1);
                        int mx=(pict->motion_val[direction][xy][0]>>shift);
                        int my=(pict->motion_val[direction][xy][1]>>shift);

                        if(IS_INTERLACED(pict->mb_type[mb_index]))
                            my*=2;

                        draw_arrow(ptr, sx, sy, mx+sx, my+sy, width, height, s->linesize, 100);
                      }
                    }else if(IS_8X16(pict->mb_type[mb_index])){
                      int i;
                      for(i=0; i<2; i++){
                        int sx=mb_x*16 + 4 + 8*i;
                        int sy=mb_y*16 + 8;
                        int xy= (mb_x*2 + i + mb_y*2*mv_stride) << (mv_sample_log2-1);
                        int mx=(pict->motion_val[direction][xy][0]>>shift);
                        int my=(pict->motion_val[direction][xy][1]>>shift);

                        if(IS_INTERLACED(pict->mb_type[mb_index]))
                            my*=2;

                        draw_arrow(ptr, sx, sy, mx+sx, my+sy, width, height, s->linesize, 100);
                      }
                    }else{
                      int sx= mb_x*16 + 8;
                      int sy= mb_y*16 + 8;
                      int xy= (mb_x + mb_y*mv_stride) << mv_sample_log2;
                      int mx= (pict->motion_val[direction][xy][0]>>shift) + sx;
                      int my= (pict->motion_val[direction][xy][1]>>shift) + sy;
                      draw_arrow(ptr, sx, sy, mx, my, width, height, s->linesize, 100);
                    }
                  }
                }
                if((s->avctx->debug&FF_DEBUG_VIS_QP) && pict->motion_val){
                    uint64_t c= (pict->qscale_table[mb_index]*128/31) * 0x0101010101010101ULL;
                    int y;
                    for(y=0; y<block_height; y++){
                        *(uint64_t*)(pict->data[1] + 8*mb_x + (block_height*mb_y + y)*pict->linesize[1])= c;
                        *(uint64_t*)(pict->data[2] + 8*mb_x + (block_height*mb_y + y)*pict->linesize[2])= c;
                    }
                }
                if((s->avctx->debug&FF_DEBUG_VIS_MB_TYPE) && pict->motion_val){
                    int mb_type= pict->mb_type[mb_index];
                    uint64_t u,v;
                    int y;
#define COLOR(theta, r)\
u= (int)(128 + r*cos(theta*3.141592/180));\
v= (int)(128 + r*sin(theta*3.141592/180));


                    u=v=128;
                    if(IS_PCM(mb_type)){
                        COLOR(120,48)
                    }else if((IS_INTRA(mb_type) && IS_ACPRED(mb_type)) || IS_INTRA16x16(mb_type)){
                        COLOR(30,48)
                    }else if(IS_INTRA4x4(mb_type)){
                        COLOR(90,48)
                    }else if(IS_DIRECT(mb_type) && IS_SKIP(mb_type)){
//                        COLOR(120,48)
                    }else if(IS_DIRECT(mb_type)){
                        COLOR(150,48)
                    }else if(IS_GMC(mb_type) && IS_SKIP(mb_type)){
                        COLOR(170,48)
                    }else if(IS_GMC(mb_type)){
                        COLOR(190,48)
                    }else if(IS_SKIP(mb_type)){
//                        COLOR(180,48)
                    }else if(!USES_LIST(mb_type, 1)){
                        COLOR(240,48)
                    }else if(!USES_LIST(mb_type, 0)){
                        COLOR(0,48)
                    }else{
                        assert(USES_LIST(mb_type, 0) && USES_LIST(mb_type, 1));
                        COLOR(300,48)
                    }

                    u*= 0x0101010101010101ULL;
                    v*= 0x0101010101010101ULL;
                    for(y=0; y<block_height; y++){
                        *(uint64_t*)(pict->data[1] + 8*mb_x + (block_height*mb_y + y)*pict->linesize[1])= u;
                        *(uint64_t*)(pict->data[2] + 8*mb_x + (block_height*mb_y + y)*pict->linesize[2])= v;
                    }

                    //segmentation
                    if(IS_8X8(mb_type) || IS_16X8(mb_type)){
                        *(uint64_t*)(pict->data[0] + 16*mb_x + 0 + (16*mb_y + 8)*pict->linesize[0])^= 0x8080808080808080ULL;
                        *(uint64_t*)(pict->data[0] + 16*mb_x + 8 + (16*mb_y + 8)*pict->linesize[0])^= 0x8080808080808080ULL;
                    }
                    if(IS_8X8(mb_type) || IS_8X16(mb_type)){
                        for(y=0; y<16; y++)
                            pict->data[0][16*mb_x + 8 + (16*mb_y + y)*pict->linesize[0]]^= 0x80;
                    }
                    if(IS_8X8(mb_type) && mv_sample_log2 >= 2){
                        int dm= 1 << (mv_sample_log2-2);
                        for(i=0; i<4; i++){
                            int sx= mb_x*16 + 8*(i&1);
                            int sy= mb_y*16 + 8*(i>>1);
                            int xy= (mb_x*2 + (i&1) + (mb_y*2 + (i>>1))*mv_stride) << (mv_sample_log2-1);
                            //FIXME bidir
                            int32_t *mv = (int32_t*)&pict->motion_val[0][xy];
                            if(mv[0] != mv[dm] || mv[dm*mv_stride] != mv[dm*(mv_stride+1)])
                                for(y=0; y<8; y++)
                                    pict->data[0][sx + 4 + (sy + y)*pict->linesize[0]]^= 0x80;
                            if(mv[0] != mv[dm*mv_stride] || mv[dm] != mv[dm*(mv_stride+1)])
                                *(uint64_t*)(pict->data[0] + sx + (sy + 4)*pict->linesize[0])^= 0x8080808080808080ULL;
                        }
                    }

                    if(IS_INTERLACED(mb_type) && s->codec_id == CODEC_ID_H264){
                        // hmm
                    }
                }
                s->mbskip_table[mb_index]=0;
            }
        }
    }
}

static inline int hpel_motion_lowres(MpegEncContext *s,
                                  uint8_t *dest, uint8_t *src,
                                  int field_based, int field_select,
                                  int src_x, int src_y,
                                  int width, int height, int stride,
                                  int h_edge_pos, int v_edge_pos,
                                  int w, int h, h264_chroma_mc_func *pix_op,
                                  int motion_x, int motion_y)
{
    const int lowres= s->avctx->lowres;
    const int op_index= FFMIN(lowres, 2);
    const int s_mask= (2<<lowres)-1;
    int emu=0;
    int sx, sy;

    if(s->quarter_sample){
        motion_x/=2;
        motion_y/=2;
    }

    sx= motion_x & s_mask;
    sy= motion_y & s_mask;
    src_x += motion_x >> (lowres+1);
    src_y += motion_y >> (lowres+1);

    src += src_y * stride + src_x;

    if(   (unsigned)src_x > h_edge_pos                 - (!!sx) - w
       || (unsigned)src_y >(v_edge_pos >> field_based) - (!!sy) - h){
        s->dsp.emulated_edge_mc(s->edge_emu_buffer, src, s->linesize, w+1, (h+1)<<field_based,
                            src_x, src_y<<field_based, h_edge_pos, v_edge_pos);
        src= s->edge_emu_buffer;
        emu=1;
    }

    sx= (sx << 2) >> lowres;
    sy= (sy << 2) >> lowres;
    if(field_select)
        src += s->linesize;
    pix_op[op_index](dest, src, stride, h, sx, sy);
    return emu;
}

/* apply one mpeg motion vector to the three components */
static av_always_inline void mpeg_motion_lowres(MpegEncContext *s,
                               uint8_t *dest_y, uint8_t *dest_cb, uint8_t *dest_cr,
                               int field_based, int bottom_field, int field_select,
                               uint8_t **ref_picture, h264_chroma_mc_func *pix_op,
                               int motion_x, int motion_y, int h, int mb_y)
{
    uint8_t *ptr_y, *ptr_cb, *ptr_cr;
    int mx, my, src_x, src_y, uvsrc_x, uvsrc_y, uvlinesize, linesize, sx, sy, uvsx, uvsy;
    const int lowres= s->avctx->lowres;
    const int op_index= FFMIN(lowres-1+s->chroma_x_shift, 2);
    const int block_s= 8>>lowres;
    const int s_mask= (2<<lowres)-1;
    const int h_edge_pos = s->h_edge_pos >> lowres;
    const int v_edge_pos = s->v_edge_pos >> lowres;
    linesize   = s->current_picture.linesize[0] << field_based;
    uvlinesize = s->current_picture.linesize[1] << field_based;

    if(s->quarter_sample){ //FIXME obviously not perfect but qpel will not work in lowres anyway
        motion_x/=2;
        motion_y/=2;
    }

    if(field_based){
        motion_y += (bottom_field - field_select)*((1<<lowres)-1);
    }

    sx= motion_x & s_mask;
    sy= motion_y & s_mask;
    src_x = s->mb_x*2*block_s               + (motion_x >> (lowres+1));
    src_y =(   mb_y*2*block_s>>field_based) + (motion_y >> (lowres+1));

    if (s->out_format == FMT_H263) {
        uvsx = ((motion_x>>1) & s_mask) | (sx&1);
        uvsy = ((motion_y>>1) & s_mask) | (sy&1);
        uvsrc_x = src_x>>1;
        uvsrc_y = src_y>>1;
    }else if(s->out_format == FMT_H261){//even chroma mv's are full pel in H261
        mx = motion_x / 4;
        my = motion_y / 4;
        uvsx = (2*mx) & s_mask;
        uvsy = (2*my) & s_mask;
        uvsrc_x = s->mb_x*block_s               + (mx >> lowres);
        uvsrc_y =    mb_y*block_s               + (my >> lowres);
    } else {
        if(s->chroma_y_shift){
            mx = motion_x / 2;
            my = motion_y / 2;
            uvsx = mx & s_mask;
            uvsy = my & s_mask;
            uvsrc_x = s->mb_x*block_s               + (mx >> (lowres+1));
            uvsrc_y =(   mb_y*block_s>>field_based) + (my >> (lowres+1));
        } else {
            if(s->chroma_x_shift){
            //Chroma422
                mx = motion_x / 2;
                uvsx = mx & s_mask;
                uvsy = motion_y & s_mask;
                uvsrc_y = src_y;
                uvsrc_x = s->mb_x*block_s               + (mx >> (lowres+1));
            } else {
            //Chroma444
                uvsx = motion_x & s_mask;
                uvsy = motion_y & s_mask;
                uvsrc_x = src_x;
                uvsrc_y = src_y;
            }
        }
    }

    ptr_y  = ref_picture[0] + src_y * linesize + src_x;
    ptr_cb = ref_picture[1] + uvsrc_y * uvlinesize + uvsrc_x;
    ptr_cr = ref_picture[2] + uvsrc_y * uvlinesize + uvsrc_x;

    if(   (unsigned)src_x > h_edge_pos                 - (!!sx) - 2*block_s
       || (unsigned)src_y >(v_edge_pos >> field_based) - (!!sy) - h){
            s->dsp.emulated_edge_mc(s->edge_emu_buffer, ptr_y, s->linesize, 17, 17+field_based,
                             src_x, src_y<<field_based, h_edge_pos, v_edge_pos);
            ptr_y = s->edge_emu_buffer;
            if(!CONFIG_GRAY || !(s->flags&CODEC_FLAG_GRAY)){
                uint8_t *uvbuf= s->edge_emu_buffer+18*s->linesize;
                s->dsp.emulated_edge_mc(uvbuf  , ptr_cb, s->uvlinesize, 9, 9+field_based,
                                 uvsrc_x, uvsrc_y<<field_based, h_edge_pos>>1, v_edge_pos>>1);
                s->dsp.emulated_edge_mc(uvbuf+16, ptr_cr, s->uvlinesize, 9, 9+field_based,
                                 uvsrc_x, uvsrc_y<<field_based, h_edge_pos>>1, v_edge_pos>>1);
                ptr_cb= uvbuf;
                ptr_cr= uvbuf+16;
            }
    }

    if(bottom_field){ //FIXME use this for field pix too instead of the obnoxious hack which changes picture.data
        dest_y += s->linesize;
        dest_cb+= s->uvlinesize;
        dest_cr+= s->uvlinesize;
    }

    if(field_select){
        ptr_y += s->linesize;
        ptr_cb+= s->uvlinesize;
        ptr_cr+= s->uvlinesize;
    }

    sx= (sx << 2) >> lowres;
    sy= (sy << 2) >> lowres;
    pix_op[lowres-1](dest_y, ptr_y, linesize, h, sx, sy);

    if(!CONFIG_GRAY || !(s->flags&CODEC_FLAG_GRAY)){
        uvsx= (uvsx << 2) >> lowres;
        uvsy= (uvsy << 2) >> lowres;
        if(h >> s->chroma_y_shift){
            pix_op[op_index](dest_cb, ptr_cb, uvlinesize, h >> s->chroma_y_shift, uvsx, uvsy);
            pix_op[op_index](dest_cr, ptr_cr, uvlinesize, h >> s->chroma_y_shift, uvsx, uvsy);
        }
    }
    //FIXME h261 lowres loop filter
}

static inline void chroma_4mv_motion_lowres(MpegEncContext *s,
                                     uint8_t *dest_cb, uint8_t *dest_cr,
                                     uint8_t **ref_picture,
                                     h264_chroma_mc_func *pix_op,
                                     int mx, int my){
    const int lowres= s->avctx->lowres;
    const int op_index= FFMIN(lowres, 2);
    const int block_s= 8>>lowres;
    const int s_mask= (2<<lowres)-1;
    const int h_edge_pos = s->h_edge_pos >> (lowres+1);
    const int v_edge_pos = s->v_edge_pos >> (lowres+1);
    int emu=0, src_x, src_y, offset, sx, sy;
    uint8_t *ptr;

    if(s->quarter_sample){
        mx/=2;
        my/=2;
    }

    /* In case of 8X8, we construct a single chroma motion vector
       with a special rounding */
    mx= ff_h263_round_chroma(mx);
    my= ff_h263_round_chroma(my);

    sx= mx & s_mask;
    sy= my & s_mask;
    src_x = s->mb_x*block_s + (mx >> (lowres+1));
    src_y = s->mb_y*block_s + (my >> (lowres+1));

    offset = src_y * s->uvlinesize + src_x;
    ptr = ref_picture[1] + offset;
    if(s->flags&CODEC_FLAG_EMU_EDGE){
        if(   (unsigned)src_x > h_edge_pos - (!!sx) - block_s
           || (unsigned)src_y > v_edge_pos - (!!sy) - block_s){
            s->dsp.emulated_edge_mc(s->edge_emu_buffer, ptr, s->uvlinesize, 9, 9, src_x, src_y, h_edge_pos, v_edge_pos);
            ptr= s->edge_emu_buffer;
            emu=1;
        }
    }
    sx= (sx << 2) >> lowres;
    sy= (sy << 2) >> lowres;
    pix_op[op_index](dest_cb, ptr, s->uvlinesize, block_s, sx, sy);

    ptr = ref_picture[2] + offset;
    if(emu){
        s->dsp.emulated_edge_mc(s->edge_emu_buffer, ptr, s->uvlinesize, 9, 9, src_x, src_y, h_edge_pos, v_edge_pos);
        ptr= s->edge_emu_buffer;
    }
    pix_op[op_index](dest_cr, ptr, s->uvlinesize, block_s, sx, sy);
}

/**
 * motion compensation of a single macroblock
 * @param s context
 * @param dest_y luma destination pointer
 * @param dest_cb chroma cb/u destination pointer
 * @param dest_cr chroma cr/v destination pointer
 * @param dir direction (0->forward, 1->backward)
 * @param ref_picture array[3] of pointers to the 3 planes of the reference picture
 * @param pix_op halfpel motion compensation function (average or put normally)
 * the motion vectors are taken from s->mv and the MV type from s->mv_type
 */
static inline void MPV_motion_lowres(MpegEncContext *s,
                              uint8_t *dest_y, uint8_t *dest_cb, uint8_t *dest_cr,
                              int dir, uint8_t **ref_picture,
                              h264_chroma_mc_func *pix_op)
{
    int mx, my;
    int mb_x, mb_y, i;
    const int lowres= s->avctx->lowres;
    const int block_s= 8>>lowres;

    mb_x = s->mb_x;
    mb_y = s->mb_y;

    switch(s->mv_type) {
    case MV_TYPE_16X16:
        mpeg_motion_lowres(s, dest_y, dest_cb, dest_cr,
                    0, 0, 0,
                    ref_picture, pix_op,
                    s->mv[dir][0][0], s->mv[dir][0][1], 2*block_s, mb_y);
        break;
    case MV_TYPE_8X8:
        mx = 0;
        my = 0;
            for(i=0;i<4;i++) {
                hpel_motion_lowres(s, dest_y + ((i & 1) + (i >> 1) * s->linesize)*block_s,
                            ref_picture[0], 0, 0,
                            (2*mb_x + (i & 1))*block_s, (2*mb_y + (i >>1))*block_s,
                            s->width, s->height, s->linesize,
                            s->h_edge_pos >> lowres, s->v_edge_pos >> lowres,
                            block_s, block_s, pix_op,
                            s->mv[dir][i][0], s->mv[dir][i][1]);

                mx += s->mv[dir][i][0];
                my += s->mv[dir][i][1];
            }

        if(!CONFIG_GRAY || !(s->flags&CODEC_FLAG_GRAY))
            chroma_4mv_motion_lowres(s, dest_cb, dest_cr, ref_picture, pix_op, mx, my);
        break;
    case MV_TYPE_FIELD:
        if (s->picture_structure == PICT_FRAME) {
            /* top field */
            mpeg_motion_lowres(s, dest_y, dest_cb, dest_cr,
                        1, 0, s->field_select[dir][0],
                        ref_picture, pix_op,
                        s->mv[dir][0][0], s->mv[dir][0][1], block_s, mb_y);
            /* bottom field */
            mpeg_motion_lowres(s, dest_y, dest_cb, dest_cr,
                        1, 1, s->field_select[dir][1],
                        ref_picture, pix_op,
                        s->mv[dir][1][0], s->mv[dir][1][1], block_s, mb_y);
        } else {
            if(s->picture_structure != s->field_select[dir][0] + 1 && s->pict_type != AV_PICTURE_TYPE_B && !s->first_field){
                ref_picture= s->current_picture_ptr->data;
            }

            mpeg_motion_lowres(s, dest_y, dest_cb, dest_cr,
                        0, 0, s->field_select[dir][0],
                        ref_picture, pix_op,
                        s->mv[dir][0][0], s->mv[dir][0][1], 2*block_s, mb_y>>1);
        }
        break;
    case MV_TYPE_16X8:
        for(i=0; i<2; i++){
            uint8_t ** ref2picture;

            if(s->picture_structure == s->field_select[dir][i] + 1 || s->pict_type == AV_PICTURE_TYPE_B || s->first_field){
                ref2picture= ref_picture;
            }else{
                ref2picture= s->current_picture_ptr->data;
            }

            mpeg_motion_lowres(s, dest_y, dest_cb, dest_cr,
                        0, 0, s->field_select[dir][i],
                        ref2picture, pix_op,
                        s->mv[dir][i][0], s->mv[dir][i][1] + 2*block_s*i, block_s, mb_y>>1);

            dest_y += 2*block_s*s->linesize;
            dest_cb+= (2*block_s>>s->chroma_y_shift)*s->uvlinesize;
            dest_cr+= (2*block_s>>s->chroma_y_shift)*s->uvlinesize;
        }
        break;
    case MV_TYPE_DMV:
        if(s->picture_structure == PICT_FRAME){
            for(i=0; i<2; i++){
                int j;
                for(j=0; j<2; j++){
                    mpeg_motion_lowres(s, dest_y, dest_cb, dest_cr,
                                1, j, j^i,
                                ref_picture, pix_op,
                                s->mv[dir][2*i + j][0], s->mv[dir][2*i + j][1], block_s, mb_y);
                }
                pix_op = s->dsp.avg_h264_chroma_pixels_tab;
            }
        }else{
            for(i=0; i<2; i++){
                mpeg_motion_lowres(s, dest_y, dest_cb, dest_cr,
                            0, 0, s->picture_structure != i+1,
                            ref_picture, pix_op,
                            s->mv[dir][2*i][0],s->mv[dir][2*i][1],2*block_s, mb_y>>1);

                // after put we make avg of the same block
                pix_op = s->dsp.avg_h264_chroma_pixels_tab;

                //opposite parity is always in the same frame if this is second field
                if(!s->first_field){
                    ref_picture = s->current_picture_ptr->data;
                }
            }
        }
    break;
    default: assert(0);
    }
}

/**
 * find the lowest MB row referenced in the MVs
 */
int MPV_lowest_referenced_row(MpegEncContext *s, int dir)
{
    int my_max = INT_MIN, my_min = INT_MAX, qpel_shift = !s->quarter_sample;
    int my, off, i, mvs;

    if (s->picture_structure != PICT_FRAME) goto unhandled;

    switch (s->mv_type) {
        case MV_TYPE_16X16:
            mvs = 1;
            break;
        case MV_TYPE_16X8:
            mvs = 2;
            break;
        case MV_TYPE_8X8:
            mvs = 4;
            break;
        default:
            goto unhandled;
    }

    for (i = 0; i < mvs; i++) {
        my = s->mv[dir][i][1]<<qpel_shift;
        my_max = FFMAX(my_max, my);
        my_min = FFMIN(my_min, my);
    }

    off = (FFMAX(-my_min, my_max) + 63) >> 6;

    return FFMIN(FFMAX(s->mb_y + off, 0), s->mb_height-1);
unhandled:
    return s->mb_height-1;
}

/* put block[] to dest[] */
static inline void put_dct(MpegEncContext *s,
                           DCTELEM *block, int i, uint8_t *dest, int line_size, int qscale)
{
    s->dct_unquantize_intra(s, block, i, qscale);
    s->dsp.idct_put (dest, line_size, block);
}

/* add block[] to dest[] */
static inline void add_dct(MpegEncContext *s,
                           DCTELEM *block, int i, uint8_t *dest, int line_size)
{
    if (s->block_last_index[i] >= 0) {
        s->dsp.idct_add (dest, line_size, block);
    }
}

static inline void add_dequant_dct(MpegEncContext *s,
                           DCTELEM *block, int i, uint8_t *dest, int line_size, int qscale)
{
    if (s->block_last_index[i] >= 0) {
        s->dct_unquantize_inter(s, block, i, qscale);

        s->dsp.idct_add (dest, line_size, block);
    }
}

/**
 * cleans dc, ac, coded_block for the current non intra MB
 */
void ff_clean_intra_table_entries(MpegEncContext *s)
{
    int wrap = s->b8_stride;
    int xy = s->block_index[0];

    s->dc_val[0][xy           ] =
    s->dc_val[0][xy + 1       ] =
    s->dc_val[0][xy     + wrap] =
    s->dc_val[0][xy + 1 + wrap] = 1024;
    /* ac pred */
    memset(s->ac_val[0][xy       ], 0, 32 * sizeof(int16_t));
    memset(s->ac_val[0][xy + wrap], 0, 32 * sizeof(int16_t));
    if (s->msmpeg4_version>=3) {
        s->coded_block[xy           ] =
        s->coded_block[xy + 1       ] =
        s->coded_block[xy     + wrap] =
        s->coded_block[xy + 1 + wrap] = 0;
    }
    /* chroma */
    wrap = s->mb_stride;
    xy = s->mb_x + s->mb_y * wrap;
    s->dc_val[1][xy] =
    s->dc_val[2][xy] = 1024;
    /* ac pred */
    memset(s->ac_val[1][xy], 0, 16 * sizeof(int16_t));
    memset(s->ac_val[2][xy], 0, 16 * sizeof(int16_t));

    s->mbintra_table[xy]= 0;
}

/* generic function called after a macroblock has been parsed by the
   decoder or after it has been encoded by the encoder.

   Important variables used:
   s->mb_intra : true if intra macroblock
   s->mv_dir   : motion vector direction
   s->mv_type  : motion vector type
   s->mv       : motion vector
   s->interlaced_dct : true if interlaced dct used (mpeg2)
 */
static av_always_inline
void MPV_decode_mb_internal(MpegEncContext *s, DCTELEM block[12][64],
                            int lowres_flag, int is_mpeg12)
{
    const int mb_xy = s->mb_y * s->mb_stride + s->mb_x;
    if(CONFIG_MPEG_XVMC_DECODER && s->avctx->xvmc_acceleration){
        ff_xvmc_decode_mb(s);//xvmc uses pblocks
        return;
    }

    if(s->avctx->debug&FF_DEBUG_DCT_COEFF) {
       /* save DCT coefficients */
       int i,j;
       DCTELEM *dct = &s->current_picture.dct_coeff[mb_xy*64*6];
       av_log(s->avctx, AV_LOG_DEBUG, "DCT coeffs of MB at %dx%d:\n", s->mb_x, s->mb_y);
       for(i=0; i<6; i++){
           for(j=0; j<64; j++){
               *dct++ = block[i][s->dsp.idct_permutation[j]];
               av_log(s->avctx, AV_LOG_DEBUG, "%5d", dct[-1]);
           }
           av_log(s->avctx, AV_LOG_DEBUG, "\n");
       }
    }

    s->current_picture.qscale_table[mb_xy]= s->qscale;

    /* update DC predictors for P macroblocks */
    if (!s->mb_intra) {
        if (!is_mpeg12 && (s->h263_pred || s->h263_aic)) {
            if(s->mbintra_table[mb_xy])
                ff_clean_intra_table_entries(s);
        } else {
            s->last_dc[0] =
            s->last_dc[1] =
            s->last_dc[2] = 128 << s->intra_dc_precision;
        }
    }
    else if (!is_mpeg12 && (s->h263_pred || s->h263_aic))
        s->mbintra_table[mb_xy]=1;

    if ((s->flags&CODEC_FLAG_PSNR) || !(s->encoding && (s->intra_only || s->pict_type==AV_PICTURE_TYPE_B) && s->avctx->mb_decision != FF_MB_DECISION_RD)) { //FIXME precalc
        uint8_t *dest_y, *dest_cb, *dest_cr;
        int dct_linesize, dct_offset;
        op_pixels_func (*op_pix)[4];
        qpel_mc_func (*op_qpix)[16];
        const int linesize= s->current_picture.linesize[0]; //not s->linesize as this would be wrong for field pics
        const int uvlinesize= s->current_picture.linesize[1];
        const int readable= s->pict_type != AV_PICTURE_TYPE_B || s->encoding || s->avctx->draw_horiz_band || lowres_flag;
        const int block_size= lowres_flag ? 8>>s->avctx->lowres : 8;

        /* avoid copy if macroblock skipped in last frame too */
        /* skip only during decoding as we might trash the buffers during encoding a bit */
        if(!s->encoding){
            uint8_t *mbskip_ptr = &s->mbskip_table[mb_xy];
            const int age= s->current_picture.age;

            assert(age);

            if (s->mb_skipped) {
                s->mb_skipped= 0;
                assert(s->pict_type!=AV_PICTURE_TYPE_I);

                (*mbskip_ptr) ++; /* indicate that this time we skipped it */
                if(*mbskip_ptr >99) *mbskip_ptr= 99;

                /* if previous was skipped too, then nothing to do !  */
                if (*mbskip_ptr >= age && s->current_picture.reference){
                    return;
                }
            } else if(!s->current_picture.reference){
                (*mbskip_ptr) ++; /* increase counter so the age can be compared cleanly */
                if(*mbskip_ptr >99) *mbskip_ptr= 99;
            } else{
                *mbskip_ptr = 0; /* not skipped */
            }
        }

        dct_linesize = linesize << s->interlaced_dct;
        dct_offset =(s->interlaced_dct)? linesize : linesize*block_size;

        if(readable){
            dest_y=  s->dest[0];
            dest_cb= s->dest[1];
            dest_cr= s->dest[2];
        }else{
            dest_y = s->b_scratchpad;
            dest_cb= s->b_scratchpad+16*linesize;
            dest_cr= s->b_scratchpad+32*linesize;
        }

        if (!s->mb_intra) {
            /* motion handling */
            /* decoding or more than one mb_type (MC was already done otherwise) */
            if(!s->encoding){

                if(HAVE_PTHREADS && s->avctx->active_thread_type&FF_THREAD_FRAME) {
                    if (s->mv_dir & MV_DIR_FORWARD) {
                        ff_thread_await_progress((AVFrame*)s->last_picture_ptr, MPV_lowest_referenced_row(s, 0), 0);
                    }
                    if (s->mv_dir & MV_DIR_BACKWARD) {
                        ff_thread_await_progress((AVFrame*)s->next_picture_ptr, MPV_lowest_referenced_row(s, 1), 0);
                    }
                }

                if(lowres_flag){
                    h264_chroma_mc_func *op_pix = s->dsp.put_h264_chroma_pixels_tab;

                    if (s->mv_dir & MV_DIR_FORWARD) {
                        MPV_motion_lowres(s, dest_y, dest_cb, dest_cr, 0, s->last_picture.data, op_pix);
                        op_pix = s->dsp.avg_h264_chroma_pixels_tab;
                    }
                    if (s->mv_dir & MV_DIR_BACKWARD) {
                        MPV_motion_lowres(s, dest_y, dest_cb, dest_cr, 1, s->next_picture.data, op_pix);
                    }
                }else{
                    op_qpix= s->me.qpel_put;
                    if ((!s->no_rounding) || s->pict_type==AV_PICTURE_TYPE_B){
                        op_pix = s->dsp.put_pixels_tab;
                    }else{
                        op_pix = s->dsp.put_no_rnd_pixels_tab;
                    }
                    if (s->mv_dir & MV_DIR_FORWARD) {
                        MPV_motion(s, dest_y, dest_cb, dest_cr, 0, s->last_picture.data, op_pix, op_qpix);
                        op_pix = s->dsp.avg_pixels_tab;
                        op_qpix= s->me.qpel_avg;
                    }
                    if (s->mv_dir & MV_DIR_BACKWARD) {
                        MPV_motion(s, dest_y, dest_cb, dest_cr, 1, s->next_picture.data, op_pix, op_qpix);
                    }
                }
            }

            /* skip dequant / idct if we are really late ;) */
            if(s->avctx->skip_idct){
                if(  (s->avctx->skip_idct >= AVDISCARD_NONREF && s->pict_type == AV_PICTURE_TYPE_B)
                   ||(s->avctx->skip_idct >= AVDISCARD_NONKEY && s->pict_type != AV_PICTURE_TYPE_I)
                   || s->avctx->skip_idct >= AVDISCARD_ALL)
                    goto skip_idct;
            }

            /* add dct residue */
            if(s->encoding || !(   s->msmpeg4_version || s->codec_id==CODEC_ID_MPEG1VIDEO || s->codec_id==CODEC_ID_MPEG2VIDEO
                                || (s->codec_id==CODEC_ID_MPEG4 && !s->mpeg_quant))){
                add_dequant_dct(s, block[0], 0, dest_y                          , dct_linesize, s->qscale);
                add_dequant_dct(s, block[1], 1, dest_y              + block_size, dct_linesize, s->qscale);
                add_dequant_dct(s, block[2], 2, dest_y + dct_offset             , dct_linesize, s->qscale);
                add_dequant_dct(s, block[3], 3, dest_y + dct_offset + block_size, dct_linesize, s->qscale);

                if(!CONFIG_GRAY || !(s->flags&CODEC_FLAG_GRAY)){
                    if (s->chroma_y_shift){
                        add_dequant_dct(s, block[4], 4, dest_cb, uvlinesize, s->chroma_qscale);
                        add_dequant_dct(s, block[5], 5, dest_cr, uvlinesize, s->chroma_qscale);
                    }else{
                        dct_linesize >>= 1;
                        dct_offset >>=1;
                        add_dequant_dct(s, block[4], 4, dest_cb,              dct_linesize, s->chroma_qscale);
                        add_dequant_dct(s, block[5], 5, dest_cr,              dct_linesize, s->chroma_qscale);
                        add_dequant_dct(s, block[6], 6, dest_cb + dct_offset, dct_linesize, s->chroma_qscale);
                        add_dequant_dct(s, block[7], 7, dest_cr + dct_offset, dct_linesize, s->chroma_qscale);
                    }
                }
            } else if(is_mpeg12 || (s->codec_id != CODEC_ID_WMV2)){
                add_dct(s, block[0], 0, dest_y                          , dct_linesize);
                add_dct(s, block[1], 1, dest_y              + block_size, dct_linesize);
                add_dct(s, block[2], 2, dest_y + dct_offset             , dct_linesize);
                add_dct(s, block[3], 3, dest_y + dct_offset + block_size, dct_linesize);

                if(!CONFIG_GRAY || !(s->flags&CODEC_FLAG_GRAY)){
                    if(s->chroma_y_shift){//Chroma420
                        add_dct(s, block[4], 4, dest_cb, uvlinesize);
                        add_dct(s, block[5], 5, dest_cr, uvlinesize);
                    }else{
                        //chroma422
                        dct_linesize = uvlinesize << s->interlaced_dct;
                        dct_offset =(s->interlaced_dct)? uvlinesize : uvlinesize*block_size;

                        add_dct(s, block[4], 4, dest_cb, dct_linesize);
                        add_dct(s, block[5], 5, dest_cr, dct_linesize);
                        add_dct(s, block[6], 6, dest_cb+dct_offset, dct_linesize);
                        add_dct(s, block[7], 7, dest_cr+dct_offset, dct_linesize);
                        if(!s->chroma_x_shift){//Chroma444
                            add_dct(s, block[8], 8, dest_cb+block_size, dct_linesize);
                            add_dct(s, block[9], 9, dest_cr+block_size, dct_linesize);
                            add_dct(s, block[10], 10, dest_cb+block_size+dct_offset, dct_linesize);
                            add_dct(s, block[11], 11, dest_cr+block_size+dct_offset, dct_linesize);
                        }
                    }
                }//fi gray
            }
            else if (CONFIG_WMV2_DECODER || CONFIG_WMV2_ENCODER) {
                ff_wmv2_add_mb(s, block, dest_y, dest_cb, dest_cr);
            }
        } else {
            /* dct only in intra block */
            if(s->encoding || !(s->codec_id==CODEC_ID_MPEG1VIDEO || s->codec_id==CODEC_ID_MPEG2VIDEO)){
                put_dct(s, block[0], 0, dest_y                          , dct_linesize, s->qscale);
                put_dct(s, block[1], 1, dest_y              + block_size, dct_linesize, s->qscale);
                put_dct(s, block[2], 2, dest_y + dct_offset             , dct_linesize, s->qscale);
                put_dct(s, block[3], 3, dest_y + dct_offset + block_size, dct_linesize, s->qscale);

                if(!CONFIG_GRAY || !(s->flags&CODEC_FLAG_GRAY)){
                    if(s->chroma_y_shift){
                        put_dct(s, block[4], 4, dest_cb, uvlinesize, s->chroma_qscale);
                        put_dct(s, block[5], 5, dest_cr, uvlinesize, s->chroma_qscale);
                    }else{
                        dct_offset >>=1;
                        dct_linesize >>=1;
                        put_dct(s, block[4], 4, dest_cb,              dct_linesize, s->chroma_qscale);
                        put_dct(s, block[5], 5, dest_cr,              dct_linesize, s->chroma_qscale);
                        put_dct(s, block[6], 6, dest_cb + dct_offset, dct_linesize, s->chroma_qscale);
                        put_dct(s, block[7], 7, dest_cr + dct_offset, dct_linesize, s->chroma_qscale);
                    }
                }
            }else{
                s->dsp.idct_put(dest_y                          , dct_linesize, block[0]);
                s->dsp.idct_put(dest_y              + block_size, dct_linesize, block[1]);
                s->dsp.idct_put(dest_y + dct_offset             , dct_linesize, block[2]);
                s->dsp.idct_put(dest_y + dct_offset + block_size, dct_linesize, block[3]);

                if(!CONFIG_GRAY || !(s->flags&CODEC_FLAG_GRAY)){
                    if(s->chroma_y_shift){
                        s->dsp.idct_put(dest_cb, uvlinesize, block[4]);
                        s->dsp.idct_put(dest_cr, uvlinesize, block[5]);
                    }else{

                        dct_linesize = uvlinesize << s->interlaced_dct;
                        dct_offset =(s->interlaced_dct)? uvlinesize : uvlinesize*block_size;

                        s->dsp.idct_put(dest_cb,              dct_linesize, block[4]);
                        s->dsp.idct_put(dest_cr,              dct_linesize, block[5]);
                        s->dsp.idct_put(dest_cb + dct_offset, dct_linesize, block[6]);
                        s->dsp.idct_put(dest_cr + dct_offset, dct_linesize, block[7]);
                        if(!s->chroma_x_shift){//Chroma444
                            s->dsp.idct_put(dest_cb + block_size,              dct_linesize, block[8]);
                            s->dsp.idct_put(dest_cr + block_size,              dct_linesize, block[9]);
                            s->dsp.idct_put(dest_cb + block_size + dct_offset, dct_linesize, block[10]);
                            s->dsp.idct_put(dest_cr + block_size + dct_offset, dct_linesize, block[11]);
                        }
                    }
                }//gray
            }
        }
skip_idct:
        if(!readable){
            s->dsp.put_pixels_tab[0][0](s->dest[0], dest_y ,   linesize,16);
            s->dsp.put_pixels_tab[s->chroma_x_shift][0](s->dest[1], dest_cb, uvlinesize,16 >> s->chroma_y_shift);
            s->dsp.put_pixels_tab[s->chroma_x_shift][0](s->dest[2], dest_cr, uvlinesize,16 >> s->chroma_y_shift);
        }
    }
}

void MPV_decode_mb(MpegEncContext *s, DCTELEM block[12][64]){
#if !CONFIG_SMALL
    if(s->out_format == FMT_MPEG1) {
        if(s->avctx->lowres) MPV_decode_mb_internal(s, block, 1, 1);
        else                 MPV_decode_mb_internal(s, block, 0, 1);
    } else
#endif
    if(s->avctx->lowres) MPV_decode_mb_internal(s, block, 1, 0);
    else                  MPV_decode_mb_internal(s, block, 0, 0);
}

/**
 *
 * @param h is the normal height, this will be reduced automatically if needed for the last row
 */
void ff_draw_horiz_band(MpegEncContext *s, int y, int h){
    const int field_pic= s->picture_structure != PICT_FRAME;
    if(field_pic){
        h <<= 1;
        y <<= 1;
    }

    if (!s->avctx->hwaccel
       && !(s->avctx->codec->capabilities&CODEC_CAP_HWACCEL_VDPAU)
       && s->unrestricted_mv
       && s->current_picture.reference
       && !s->intra_only
       && !(s->flags&CODEC_FLAG_EMU_EDGE)) {
        int sides = 0, edge_h;
        if (y==0) sides |= EDGE_TOP;
        if (y + h >= s->v_edge_pos) sides |= EDGE_BOTTOM;

        edge_h= FFMIN(h, s->v_edge_pos - y);

        s->dsp.draw_edges(s->current_picture_ptr->data[0] +  y    *s->linesize  , s->linesize  , s->h_edge_pos   , edge_h   , EDGE_WIDTH  , sides);
        s->dsp.draw_edges(s->current_picture_ptr->data[1] + (y>>1)*s->uvlinesize, s->uvlinesize, s->h_edge_pos>>1, edge_h>>1, EDGE_WIDTH/2, sides);
        s->dsp.draw_edges(s->current_picture_ptr->data[2] + (y>>1)*s->uvlinesize, s->uvlinesize, s->h_edge_pos>>1, edge_h>>1, EDGE_WIDTH/2, sides);
    }

    h= FFMIN(h, s->avctx->height - y);

    if(field_pic && s->first_field && !(s->avctx->slice_flags&SLICE_FLAG_ALLOW_FIELD)) return;

    if (s->avctx->draw_horiz_band) {
        AVFrame *src;
        int offset[4];

        if(s->pict_type==AV_PICTURE_TYPE_B || s->low_delay || (s->avctx->slice_flags&SLICE_FLAG_CODED_ORDER))
            src= (AVFrame*)s->current_picture_ptr;
        else if(s->last_picture_ptr)
            src= (AVFrame*)s->last_picture_ptr;
        else
            return;

        if(s->pict_type==AV_PICTURE_TYPE_B && s->picture_structure == PICT_FRAME && s->out_format != FMT_H264){
            offset[0]=
            offset[1]=
            offset[2]=
            offset[3]= 0;
        }else{
            offset[0]= y * s->linesize;
            offset[1]=
            offset[2]= (y >> s->chroma_y_shift) * s->uvlinesize;
            offset[3]= 0;
        }

        emms_c();

        s->avctx->draw_horiz_band(s->avctx, src, offset,
                                  y, s->picture_structure, h);
    }
}

void ff_init_block_index(MpegEncContext *s){ //FIXME maybe rename
    const int linesize= s->current_picture.linesize[0]; //not s->linesize as this would be wrong for field pics
    const int uvlinesize= s->current_picture.linesize[1];
    const int mb_size= 4 - s->avctx->lowres;

    s->block_index[0]= s->b8_stride*(s->mb_y*2    ) - 2 + s->mb_x*2;
    s->block_index[1]= s->b8_stride*(s->mb_y*2    ) - 1 + s->mb_x*2;
    s->block_index[2]= s->b8_stride*(s->mb_y*2 + 1) - 2 + s->mb_x*2;
    s->block_index[3]= s->b8_stride*(s->mb_y*2 + 1) - 1 + s->mb_x*2;
    s->block_index[4]= s->mb_stride*(s->mb_y + 1)                + s->b8_stride*s->mb_height*2 + s->mb_x - 1;
    s->block_index[5]= s->mb_stride*(s->mb_y + s->mb_height + 2) + s->b8_stride*s->mb_height*2 + s->mb_x - 1;
    //block_index is not used by mpeg2, so it is not affected by chroma_format

    s->dest[0] = s->current_picture.data[0] + ((s->mb_x - 1) << mb_size);
    s->dest[1] = s->current_picture.data[1] + ((s->mb_x - 1) << (mb_size - s->chroma_x_shift));
    s->dest[2] = s->current_picture.data[2] + ((s->mb_x - 1) << (mb_size - s->chroma_x_shift));

    if(!(s->pict_type==AV_PICTURE_TYPE_B && s->avctx->draw_horiz_band && s->picture_structure==PICT_FRAME))
    {
        if(s->picture_structure==PICT_FRAME){
        s->dest[0] += s->mb_y *   linesize << mb_size;
        s->dest[1] += s->mb_y * uvlinesize << (mb_size - s->chroma_y_shift);
        s->dest[2] += s->mb_y * uvlinesize << (mb_size - s->chroma_y_shift);
        }else{
            s->dest[0] += (s->mb_y>>1) *   linesize << mb_size;
            s->dest[1] += (s->mb_y>>1) * uvlinesize << (mb_size - s->chroma_y_shift);
            s->dest[2] += (s->mb_y>>1) * uvlinesize << (mb_size - s->chroma_y_shift);
            assert((s->mb_y&1) == (s->picture_structure == PICT_BOTTOM_FIELD));
        }
    }
}

void ff_mpeg_flush(AVCodecContext *avctx){
    int i;
    MpegEncContext *s = avctx->priv_data;

    if(s==NULL || s->picture==NULL)
        return;

    for(i=0; i<s->picture_count; i++){
       if(s->picture[i].data[0] && (   s->picture[i].type == FF_BUFFER_TYPE_INTERNAL
                                    || s->picture[i].type == FF_BUFFER_TYPE_USER))
        free_frame_buffer(s, &s->picture[i]);
    }
    s->current_picture_ptr = s->last_picture_ptr = s->next_picture_ptr = NULL;

    s->mb_x= s->mb_y= 0;
    s->closed_gop= 0;

    s->parse_context.state= -1;
    s->parse_context.frame_start_found= 0;
    s->parse_context.overread= 0;
    s->parse_context.overread_index= 0;
    s->parse_context.index= 0;
    s->parse_context.last_index= 0;
    s->bitstream_buffer_size=0;
    s->pp_time=0;
}

static void dct_unquantize_mpeg1_intra_c(MpegEncContext *s,
                                   DCTELEM *block, int n, int qscale)
{
    int i, level, nCoeffs;
    const uint16_t *quant_matrix;

    nCoeffs= s->block_last_index[n];

    if (n < 4)
        block[0] = block[0] * s->y_dc_scale;
    else
        block[0] = block[0] * s->c_dc_scale;
    /* XXX: only mpeg1 */
    quant_matrix = s->intra_matrix;
    for(i=1;i<=nCoeffs;i++) {
        int j= s->intra_scantable.permutated[i];
        level = block[j];
        if (level) {
            if (level < 0) {
                level = -level;
                level = (int)(level * qscale * quant_matrix[j]) >> 3;
                level = (level - 1) | 1;
                level = -level;
            } else {
                level = (int)(level * qscale * quant_matrix[j]) >> 3;
                level = (level - 1) | 1;
            }
            block[j] = level;
        }
    }
}

static void dct_unquantize_mpeg1_inter_c(MpegEncContext *s,
                                   DCTELEM *block, int n, int qscale)
{
    int i, level, nCoeffs;
    const uint16_t *quant_matrix;

    nCoeffs= s->block_last_index[n];

    quant_matrix = s->inter_matrix;
    for(i=0; i<=nCoeffs; i++) {
        int j= s->intra_scantable.permutated[i];
        level = block[j];
        if (level) {
            if (level < 0) {
                level = -level;
                level = (((level << 1) + 1) * qscale *
                         ((int) (quant_matrix[j]))) >> 4;
                level = (level - 1) | 1;
                level = -level;
            } else {
                level = (((level << 1) + 1) * qscale *
                         ((int) (quant_matrix[j]))) >> 4;
                level = (level - 1) | 1;
            }
            block[j] = level;
        }
    }
}

static void dct_unquantize_mpeg2_intra_c(MpegEncContext *s,
                                   DCTELEM *block, int n, int qscale)
{
    int i, level, nCoeffs;
    const uint16_t *quant_matrix;

    if(s->alternate_scan) nCoeffs= 63;
    else nCoeffs= s->block_last_index[n];

    if (n < 4)
        block[0] = block[0] * s->y_dc_scale;
    else
        block[0] = block[0] * s->c_dc_scale;
    quant_matrix = s->intra_matrix;
    for(i=1;i<=nCoeffs;i++) {
        int j= s->intra_scantable.permutated[i];
        level = block[j];
        if (level) {
            if (level < 0) {
                level = -level;
                level = (int)(level * qscale * quant_matrix[j]) >> 3;
                level = -level;
            } else {
                level = (int)(level * qscale * quant_matrix[j]) >> 3;
            }
            block[j] = level;
        }
    }
}

static void dct_unquantize_mpeg2_intra_bitexact(MpegEncContext *s,
                                   DCTELEM *block, int n, int qscale)
{
    int i, level, nCoeffs;
    const uint16_t *quant_matrix;
    int sum=-1;

    if(s->alternate_scan) nCoeffs= 63;
    else nCoeffs= s->block_last_index[n];

    if (n < 4)
        block[0] = block[0] * s->y_dc_scale;
    else
        block[0] = block[0] * s->c_dc_scale;
    quant_matrix = s->intra_matrix;
    for(i=1;i<=nCoeffs;i++) {
        int j= s->intra_scantable.permutated[i];
        level = block[j];
        if (level) {
            if (level < 0) {
                level = -level;
                level = (int)(level * qscale * quant_matrix[j]) >> 3;
                level = -level;
            } else {
                level = (int)(level * qscale * quant_matrix[j]) >> 3;
            }
            block[j] = level;
            sum+=level;
        }
    }
    block[63]^=sum&1;
}

static void dct_unquantize_mpeg2_inter_c(MpegEncContext *s,
                                   DCTELEM *block, int n, int qscale)
{
    int i, level, nCoeffs;
    const uint16_t *quant_matrix;
    int sum=-1;

    if(s->alternate_scan) nCoeffs= 63;
    else nCoeffs= s->block_last_index[n];

    quant_matrix = s->inter_matrix;
    for(i=0; i<=nCoeffs; i++) {
        int j= s->intra_scantable.permutated[i];
        level = block[j];
        if (level) {
            if (level < 0) {
                level = -level;
                level = (((level << 1) + 1) * qscale *
                         ((int) (quant_matrix[j]))) >> 4;
                level = -level;
            } else {
                level = (((level << 1) + 1) * qscale *
                         ((int) (quant_matrix[j]))) >> 4;
            }
            block[j] = level;
            sum+=level;
        }
    }
    block[63]^=sum&1;
}

static void dct_unquantize_h263_intra_c(MpegEncContext *s,
                                  DCTELEM *block, int n, int qscale)
{
    int i, level, qmul, qadd;
    int nCoeffs;

    assert(s->block_last_index[n]>=0);

    qmul = qscale << 1;

    if (!s->h263_aic) {
        if (n < 4)
            block[0] = block[0] * s->y_dc_scale;
        else
            block[0] = block[0] * s->c_dc_scale;
        qadd = (qscale - 1) | 1;
    }else{
        qadd = 0;
    }
    if(s->ac_pred)
        nCoeffs=63;
    else
        nCoeffs= s->inter_scantable.raster_end[ s->block_last_index[n] ];

    for(i=1; i<=nCoeffs; i++) {
        level = block[i];
        if (level) {
            if (level < 0) {
                level = level * qmul - qadd;
            } else {
                level = level * qmul + qadd;
            }
            block[i] = level;
        }
    }
}

static void dct_unquantize_h263_inter_c(MpegEncContext *s,
                                  DCTELEM *block, int n, int qscale)
{
    int i, level, qmul, qadd;
    int nCoeffs;

    assert(s->block_last_index[n]>=0);

    qadd = (qscale - 1) | 1;
    qmul = qscale << 1;

    nCoeffs= s->inter_scantable.raster_end[ s->block_last_index[n] ];

    for(i=0; i<=nCoeffs; i++) {
        level = block[i];
        if (level) {
            if (level < 0) {
                level = level * qmul - qadd;
            } else {
                level = level * qmul + qadd;
            }
            block[i] = level;
        }
    }
}

/**
 * set qscale and update qscale dependent variables.
 */
void ff_set_qscale(MpegEncContext * s, int qscale)
{
    if (qscale < 1)
        qscale = 1;
    else if (qscale > 31)
        qscale = 31;

    s->qscale = qscale;
    s->chroma_qscale= s->chroma_qscale_table[qscale];

    s->y_dc_scale= s->y_dc_scale_table[ qscale ];
    s->c_dc_scale= s->c_dc_scale_table[ s->chroma_qscale ];
}

void MPV_report_decode_progress(MpegEncContext *s)
{
    if (s->pict_type != FF_B_TYPE && !s->partitioned_frame && !s->error_occurred)
        ff_thread_report_progress((AVFrame*)s->current_picture_ptr, s->mb_y, 0);
}<|MERGE_RESOLUTION|>--- conflicted
+++ resolved
@@ -586,12 +586,7 @@
         return -1;
     }
 
-<<<<<<< HEAD
-
-    if((s->avctx->active_thread_type & FF_THREAD_SLICE) &&
-=======
     if((s->encoding || (s->avctx->active_thread_type & FF_THREAD_SLICE)) &&
->>>>>>> dc6632f1
        (s->avctx->thread_count > MAX_THREADS || (s->avctx->thread_count > s->mb_height && s->mb_height))){
         av_log(s->avctx, AV_LOG_ERROR, "too many threads\n");
         return -1;
@@ -750,12 +745,7 @@
     s->context_initialized = 1;
     s->thread_context[0]= s;
 
-<<<<<<< HEAD
-    if (HAVE_THREADS && s->avctx->active_thread_type&FF_THREAD_SLICE) {
-=======
-    if (s->width && s->height) {
     if (s->encoding || (HAVE_THREADS && s->avctx->active_thread_type&FF_THREAD_SLICE)) {
->>>>>>> dc6632f1
         threads = s->avctx->thread_count;
 
         for(i=1; i<threads; i++){
