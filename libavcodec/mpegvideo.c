/*
 * The simplest mpeg encoder (well, it was the simplest!)
 * Copyright (c) 2000,2001 Fabrice Bellard
 * Copyright (c) 2002-2004 Michael Niedermayer <michaelni@gmx.at>
 *
 * 4MV & hq & B-frame encoding stuff by Michael Niedermayer <michaelni@gmx.at>
 *
 * This file is part of FFmpeg.
 *
 * FFmpeg is free software; you can redistribute it and/or
 * modify it under the terms of the GNU Lesser General Public
 * License as published by the Free Software Foundation; either
 * version 2.1 of the License, or (at your option) any later version.
 *
 * FFmpeg is distributed in the hope that it will be useful,
 * but WITHOUT ANY WARRANTY; without even the implied warranty of
 * MERCHANTABILITY or FITNESS FOR A PARTICULAR PURPOSE.  See the GNU
 * Lesser General Public License for more details.
 *
 * You should have received a copy of the GNU Lesser General Public
 * License along with FFmpeg; if not, write to the Free Software
 * Foundation, Inc., 51 Franklin Street, Fifth Floor, Boston, MA 02110-1301 USA
 */

/**
 * @file
 * The simplest mpeg encoder (well, it was the simplest!).
 */

#include "libavutil/attributes.h"
#include "libavutil/avassert.h"
#include "libavutil/imgutils.h"
#include "libavutil/internal.h"
#include "libavutil/motion_vector.h"
#include "libavutil/timer.h"
#include "avcodec.h"
#include "blockdsp.h"
#include "h264chroma.h"
#include "idctdsp.h"
#include "internal.h"
#include "mathops.h"
#include "mpegutils.h"
#include "mpegvideo.h"
#include "mjpegenc.h"
#include "msmpeg4.h"
#include "qpeldsp.h"
#include "thread.h"
#include <limits.h>

static const uint8_t ff_default_chroma_qscale_table[32] = {
//   0   1   2   3   4   5   6   7   8   9  10  11  12  13  14  15
     0,  1,  2,  3,  4,  5,  6,  7,  8,  9, 10, 11, 12, 13, 14, 15,
    16, 17, 18, 19, 20, 21, 22, 23, 24, 25, 26, 27, 28, 29, 30, 31
};

const uint8_t ff_mpeg1_dc_scale_table[128] = {
//  0  1  2  3  4  5  6  7  8  9 10 11 12 13 14 15
    8, 8, 8, 8, 8, 8, 8, 8, 8, 8, 8, 8, 8, 8, 8, 8,
    8, 8, 8, 8, 8, 8, 8, 8, 8, 8, 8, 8, 8, 8, 8, 8,
    8, 8, 8, 8, 8, 8, 8, 8, 8, 8, 8, 8, 8, 8, 8, 8,
    8, 8, 8, 8, 8, 8, 8, 8, 8, 8, 8, 8, 8, 8, 8, 8,
    8, 8, 8, 8, 8, 8, 8, 8, 8, 8, 8, 8, 8, 8, 8, 8,
    8, 8, 8, 8, 8, 8, 8, 8, 8, 8, 8, 8, 8, 8, 8, 8,
    8, 8, 8, 8, 8, 8, 8, 8, 8, 8, 8, 8, 8, 8, 8, 8,
    8, 8, 8, 8, 8, 8, 8, 8, 8, 8, 8, 8, 8, 8, 8, 8,
};

static const uint8_t mpeg2_dc_scale_table1[128] = {
//  0  1  2  3  4  5  6  7  8  9 10 11 12 13 14 15
    4, 4, 4, 4, 4, 4, 4, 4, 4, 4, 4, 4, 4, 4, 4, 4,
    4, 4, 4, 4, 4, 4, 4, 4, 4, 4, 4, 4, 4, 4, 4, 4,
    4, 4, 4, 4, 4, 4, 4, 4, 4, 4, 4, 4, 4, 4, 4, 4,
    4, 4, 4, 4, 4, 4, 4, 4, 4, 4, 4, 4, 4, 4, 4, 4,
    4, 4, 4, 4, 4, 4, 4, 4, 4, 4, 4, 4, 4, 4, 4, 4,
    4, 4, 4, 4, 4, 4, 4, 4, 4, 4, 4, 4, 4, 4, 4, 4,
    4, 4, 4, 4, 4, 4, 4, 4, 4, 4, 4, 4, 4, 4, 4, 4,
    4, 4, 4, 4, 4, 4, 4, 4, 4, 4, 4, 4, 4, 4, 4, 4,
};

static const uint8_t mpeg2_dc_scale_table2[128] = {
//  0  1  2  3  4  5  6  7  8  9 10 11 12 13 14 15
    2, 2, 2, 2, 2, 2, 2, 2, 2, 2, 2, 2, 2, 2, 2, 2,
    2, 2, 2, 2, 2, 2, 2, 2, 2, 2, 2, 2, 2, 2, 2, 2,
    2, 2, 2, 2, 2, 2, 2, 2, 2, 2, 2, 2, 2, 2, 2, 2,
    2, 2, 2, 2, 2, 2, 2, 2, 2, 2, 2, 2, 2, 2, 2, 2,
    2, 2, 2, 2, 2, 2, 2, 2, 2, 2, 2, 2, 2, 2, 2, 2,
    2, 2, 2, 2, 2, 2, 2, 2, 2, 2, 2, 2, 2, 2, 2, 2,
    2, 2, 2, 2, 2, 2, 2, 2, 2, 2, 2, 2, 2, 2, 2, 2,
    2, 2, 2, 2, 2, 2, 2, 2, 2, 2, 2, 2, 2, 2, 2, 2,
};

static const uint8_t mpeg2_dc_scale_table3[128] = {
//  0  1  2  3  4  5  6  7  8  9 10 11 12 13 14 15
    1, 1, 1, 1, 1, 1, 1, 1, 1, 1, 1, 1, 1, 1, 1, 1,
    1, 1, 1, 1, 1, 1, 1, 1, 1, 1, 1, 1, 1, 1, 1, 1,
    1, 1, 1, 1, 1, 1, 1, 1, 1, 1, 1, 1, 1, 1, 1, 1,
    1, 1, 1, 1, 1, 1, 1, 1, 1, 1, 1, 1, 1, 1, 1, 1,
    1, 1, 1, 1, 1, 1, 1, 1, 1, 1, 1, 1, 1, 1, 1, 1,
    1, 1, 1, 1, 1, 1, 1, 1, 1, 1, 1, 1, 1, 1, 1, 1,
    1, 1, 1, 1, 1, 1, 1, 1, 1, 1, 1, 1, 1, 1, 1, 1,
    1, 1, 1, 1, 1, 1, 1, 1, 1, 1, 1, 1, 1, 1, 1, 1,
};

const uint8_t *const ff_mpeg2_dc_scale_table[4] = {
    ff_mpeg1_dc_scale_table,
    mpeg2_dc_scale_table1,
    mpeg2_dc_scale_table2,
    mpeg2_dc_scale_table3,
};

const uint8_t ff_alternate_horizontal_scan[64] = {
     0,  1,  2,  3,  8,  9, 16, 17,
    10, 11,  4,  5,  6,  7, 15, 14,
    13, 12, 19, 18, 24, 25, 32, 33,
    26, 27, 20, 21, 22, 23, 28, 29,
    30, 31, 34, 35, 40, 41, 48, 49,
    42, 43, 36, 37, 38, 39, 44, 45,
    46, 47, 50, 51, 56, 57, 58, 59,
    52, 53, 54, 55, 60, 61, 62, 63,
};

const uint8_t ff_alternate_vertical_scan[64] = {
     0,  8, 16, 24,  1,  9,  2, 10,
    17, 25, 32, 40, 48, 56, 57, 49,
    41, 33, 26, 18,  3, 11,  4, 12,
    19, 27, 34, 42, 50, 58, 35, 43,
    51, 59, 20, 28,  5, 13,  6, 14,
    21, 29, 36, 44, 52, 60, 37, 45,
    53, 61, 22, 30,  7, 15, 23, 31,
    38, 46, 54, 62, 39, 47, 55, 63,
};

static void dct_unquantize_mpeg1_intra_c(MpegEncContext *s,
                                   int16_t *block, int n, int qscale)
{
    int i, level, nCoeffs;
    const uint16_t *quant_matrix;

    nCoeffs= s->block_last_index[n];

    block[0] *= n < 4 ? s->y_dc_scale : s->c_dc_scale;
    /* XXX: only mpeg1 */
    quant_matrix = s->intra_matrix;
    for(i=1;i<=nCoeffs;i++) {
        int j= s->intra_scantable.permutated[i];
        level = block[j];
        if (level) {
            if (level < 0) {
                level = -level;
                level = (int)(level * qscale * quant_matrix[j]) >> 3;
                level = (level - 1) | 1;
                level = -level;
            } else {
                level = (int)(level * qscale * quant_matrix[j]) >> 3;
                level = (level - 1) | 1;
            }
            block[j] = level;
        }
    }
}

static void dct_unquantize_mpeg1_inter_c(MpegEncContext *s,
                                   int16_t *block, int n, int qscale)
{
    int i, level, nCoeffs;
    const uint16_t *quant_matrix;

    nCoeffs= s->block_last_index[n];

    quant_matrix = s->inter_matrix;
    for(i=0; i<=nCoeffs; i++) {
        int j= s->intra_scantable.permutated[i];
        level = block[j];
        if (level) {
            if (level < 0) {
                level = -level;
                level = (((level << 1) + 1) * qscale *
                         ((int) (quant_matrix[j]))) >> 4;
                level = (level - 1) | 1;
                level = -level;
            } else {
                level = (((level << 1) + 1) * qscale *
                         ((int) (quant_matrix[j]))) >> 4;
                level = (level - 1) | 1;
            }
            block[j] = level;
        }
    }
}

static void dct_unquantize_mpeg2_intra_c(MpegEncContext *s,
                                   int16_t *block, int n, int qscale)
{
    int i, level, nCoeffs;
    const uint16_t *quant_matrix;

    if(s->alternate_scan) nCoeffs= 63;
    else nCoeffs= s->block_last_index[n];

    block[0] *= n < 4 ? s->y_dc_scale : s->c_dc_scale;
    quant_matrix = s->intra_matrix;
    for(i=1;i<=nCoeffs;i++) {
        int j= s->intra_scantable.permutated[i];
        level = block[j];
        if (level) {
            if (level < 0) {
                level = -level;
                level = (int)(level * qscale * quant_matrix[j]) >> 3;
                level = -level;
            } else {
                level = (int)(level * qscale * quant_matrix[j]) >> 3;
            }
            block[j] = level;
        }
    }
}

static void dct_unquantize_mpeg2_intra_bitexact(MpegEncContext *s,
                                   int16_t *block, int n, int qscale)
{
    int i, level, nCoeffs;
    const uint16_t *quant_matrix;
    int sum=-1;

    if(s->alternate_scan) nCoeffs= 63;
    else nCoeffs= s->block_last_index[n];

    block[0] *= n < 4 ? s->y_dc_scale : s->c_dc_scale;
    sum += block[0];
    quant_matrix = s->intra_matrix;
    for(i=1;i<=nCoeffs;i++) {
        int j= s->intra_scantable.permutated[i];
        level = block[j];
        if (level) {
            if (level < 0) {
                level = -level;
                level = (int)(level * qscale * quant_matrix[j]) >> 3;
                level = -level;
            } else {
                level = (int)(level * qscale * quant_matrix[j]) >> 3;
            }
            block[j] = level;
            sum+=level;
        }
    }
    block[63]^=sum&1;
}

static void dct_unquantize_mpeg2_inter_c(MpegEncContext *s,
                                   int16_t *block, int n, int qscale)
{
    int i, level, nCoeffs;
    const uint16_t *quant_matrix;
    int sum=-1;

    if(s->alternate_scan) nCoeffs= 63;
    else nCoeffs= s->block_last_index[n];

    quant_matrix = s->inter_matrix;
    for(i=0; i<=nCoeffs; i++) {
        int j= s->intra_scantable.permutated[i];
        level = block[j];
        if (level) {
            if (level < 0) {
                level = -level;
                level = (((level << 1) + 1) * qscale *
                         ((int) (quant_matrix[j]))) >> 4;
                level = -level;
            } else {
                level = (((level << 1) + 1) * qscale *
                         ((int) (quant_matrix[j]))) >> 4;
            }
            block[j] = level;
            sum+=level;
        }
    }
    block[63]^=sum&1;
}

static void dct_unquantize_h263_intra_c(MpegEncContext *s,
                                  int16_t *block, int n, int qscale)
{
    int i, level, qmul, qadd;
    int nCoeffs;

    av_assert2(s->block_last_index[n]>=0 || s->h263_aic);

    qmul = qscale << 1;

    if (!s->h263_aic) {
        block[0] *= n < 4 ? s->y_dc_scale : s->c_dc_scale;
        qadd = (qscale - 1) | 1;
    }else{
        qadd = 0;
    }
    if(s->ac_pred)
        nCoeffs=63;
    else
        nCoeffs= s->inter_scantable.raster_end[ s->block_last_index[n] ];

    for(i=1; i<=nCoeffs; i++) {
        level = block[i];
        if (level) {
            if (level < 0) {
                level = level * qmul - qadd;
            } else {
                level = level * qmul + qadd;
            }
            block[i] = level;
        }
    }
}

static void dct_unquantize_h263_inter_c(MpegEncContext *s,
                                  int16_t *block, int n, int qscale)
{
    int i, level, qmul, qadd;
    int nCoeffs;

    av_assert2(s->block_last_index[n]>=0);

    qadd = (qscale - 1) | 1;
    qmul = qscale << 1;

    nCoeffs= s->inter_scantable.raster_end[ s->block_last_index[n] ];

    for(i=0; i<=nCoeffs; i++) {
        level = block[i];
        if (level) {
            if (level < 0) {
                level = level * qmul - qadd;
            } else {
                level = level * qmul + qadd;
            }
            block[i] = level;
        }
    }
}

static void mpeg_er_decode_mb(void *opaque, int ref, int mv_dir, int mv_type,
                              int (*mv)[2][4][2],
                              int mb_x, int mb_y, int mb_intra, int mb_skipped)
{
    MpegEncContext *s = opaque;

    s->mv_dir     = mv_dir;
    s->mv_type    = mv_type;
    s->mb_intra   = mb_intra;
    s->mb_skipped = mb_skipped;
    s->mb_x       = mb_x;
    s->mb_y       = mb_y;
    memcpy(s->mv, mv, sizeof(*mv));

    ff_init_block_index(s);
    ff_update_block_index(s);

    s->bdsp.clear_blocks(s->block[0]);

    s->dest[0] = s->current_picture.f->data[0] + (s->mb_y *  16                       * s->linesize)   + s->mb_x *  16;
    s->dest[1] = s->current_picture.f->data[1] + (s->mb_y * (16 >> s->chroma_y_shift) * s->uvlinesize) + s->mb_x * (16 >> s->chroma_x_shift);
    s->dest[2] = s->current_picture.f->data[2] + (s->mb_y * (16 >> s->chroma_y_shift) * s->uvlinesize) + s->mb_x * (16 >> s->chroma_x_shift);

    if (ref)
        av_log(s->avctx, AV_LOG_DEBUG, "Interlaced error concealment is not fully implemented\n");
    ff_mpv_decode_mb(s, s->block);
}

static void gray16(uint8_t *dst, const uint8_t *src, ptrdiff_t linesize, int h)
{
    while(h--)
        memset(dst + h*linesize, 128, 16);
}

static void gray8(uint8_t *dst, const uint8_t *src, ptrdiff_t linesize, int h)
{
    while(h--)
        memset(dst + h*linesize, 128, 8);
}

/* init common dct for both encoder and decoder */
static av_cold int dct_init(MpegEncContext *s)
{
    ff_blockdsp_init(&s->bdsp, s->avctx);
    ff_h264chroma_init(&s->h264chroma, 8); //for lowres
    ff_hpeldsp_init(&s->hdsp, s->avctx->flags);
    ff_me_cmp_init(&s->mecc, s->avctx);
    ff_mpegvideodsp_init(&s->mdsp);
    ff_videodsp_init(&s->vdsp, s->avctx->bits_per_raw_sample);

    if (s->avctx->debug & FF_DEBUG_NOMC) {
        int i;
        for (i=0; i<4; i++) {
            s->hdsp.avg_pixels_tab[0][i] = gray16;
            s->hdsp.put_pixels_tab[0][i] = gray16;
            s->hdsp.put_no_rnd_pixels_tab[0][i] = gray16;

            s->hdsp.avg_pixels_tab[1][i] = gray8;
            s->hdsp.put_pixels_tab[1][i] = gray8;
            s->hdsp.put_no_rnd_pixels_tab[1][i] = gray8;
        }
    }

    s->dct_unquantize_h263_intra = dct_unquantize_h263_intra_c;
    s->dct_unquantize_h263_inter = dct_unquantize_h263_inter_c;
    s->dct_unquantize_mpeg1_intra = dct_unquantize_mpeg1_intra_c;
    s->dct_unquantize_mpeg1_inter = dct_unquantize_mpeg1_inter_c;
    s->dct_unquantize_mpeg2_intra = dct_unquantize_mpeg2_intra_c;
    if (s->flags & CODEC_FLAG_BITEXACT)
        s->dct_unquantize_mpeg2_intra = dct_unquantize_mpeg2_intra_bitexact;
    s->dct_unquantize_mpeg2_inter = dct_unquantize_mpeg2_inter_c;

    if (HAVE_INTRINSICS_NEON)
        ff_mpv_common_init_neon(s);

    if (ARCH_ALPHA)
        ff_mpv_common_init_axp(s);
    if (ARCH_ARM)
        ff_mpv_common_init_arm(s);
    if (ARCH_PPC)
        ff_mpv_common_init_ppc(s);
    if (ARCH_X86)
        ff_mpv_common_init_x86(s);

    return 0;
}

av_cold void ff_mpv_idct_init(MpegEncContext *s)
{
    ff_idctdsp_init(&s->idsp, s->avctx);

    /* load & permutate scantables
     * note: only wmv uses different ones
     */
    if (s->alternate_scan) {
        ff_init_scantable(s->idsp.idct_permutation, &s->inter_scantable, ff_alternate_vertical_scan);
        ff_init_scantable(s->idsp.idct_permutation, &s->intra_scantable, ff_alternate_vertical_scan);
    } else {
        ff_init_scantable(s->idsp.idct_permutation, &s->inter_scantable, ff_zigzag_direct);
        ff_init_scantable(s->idsp.idct_permutation, &s->intra_scantable, ff_zigzag_direct);
    }
    ff_init_scantable(s->idsp.idct_permutation, &s->intra_h_scantable, ff_alternate_horizontal_scan);
    ff_init_scantable(s->idsp.idct_permutation, &s->intra_v_scantable, ff_alternate_vertical_scan);
}

static int frame_size_alloc(MpegEncContext *s, int linesize)
{
    int alloc_size = FFALIGN(FFABS(linesize) + 64, 32);

    if (s->avctx->hwaccel || s->avctx->codec->capabilities & CODEC_CAP_HWACCEL_VDPAU)
        return 0;

    if (linesize < 24) {
        av_log(s->avctx, AV_LOG_ERROR, "Image too small, temporary buffers cannot function\n");
        return AVERROR_PATCHWELCOME;
    }

    // edge emu needs blocksize + filter length - 1
    // (= 17x17 for  halfpel / 21x21 for  h264)
    // VC1 computes luma and chroma simultaneously and needs 19X19 + 9x9
    // at uvlinesize. It supports only YUV420 so 24x24 is enough
    // linesize * interlaced * MBsize
    // we also use this buffer for encoding in encode_mb_internal() needig an additional 32 lines
    FF_ALLOCZ_ARRAY_OR_GOTO(s->avctx, s->edge_emu_buffer, alloc_size, 4 * 68,
                      fail);

    FF_ALLOCZ_ARRAY_OR_GOTO(s->avctx, s->me.scratchpad, alloc_size, 4 * 16 * 2,
                      fail)
    s->me.temp         = s->me.scratchpad;
    s->rd_scratchpad   = s->me.scratchpad;
    s->b_scratchpad    = s->me.scratchpad;
    s->obmc_scratchpad = s->me.scratchpad + 16;

    return 0;
fail:
    av_freep(&s->edge_emu_buffer);
    return AVERROR(ENOMEM);
}

/**
 * Allocate a frame buffer
 */
static int alloc_frame_buffer(MpegEncContext *s, Picture *pic)
{
    int edges_needed = av_codec_is_encoder(s->avctx->codec);
    int r, ret;

    pic->tf.f = pic->f;
    if (s->codec_id != AV_CODEC_ID_WMV3IMAGE &&
        s->codec_id != AV_CODEC_ID_VC1IMAGE  &&
        s->codec_id != AV_CODEC_ID_MSS2) {
        if (edges_needed) {
            pic->f->width  = s->avctx->width  + 2 * EDGE_WIDTH;
            pic->f->height = s->avctx->height + 2 * EDGE_WIDTH;
        }

        r = ff_thread_get_buffer(s->avctx, &pic->tf,
                                 pic->reference ? AV_GET_BUFFER_FLAG_REF : 0);
    } else {
        pic->f->width  = s->avctx->width;
        pic->f->height = s->avctx->height;
        pic->f->format = s->avctx->pix_fmt;
        r = avcodec_default_get_buffer2(s->avctx, pic->f, 0);
    }

    if (r < 0 || !pic->f->buf[0]) {
        av_log(s->avctx, AV_LOG_ERROR, "get_buffer() failed (%d %p)\n",
               r, pic->f->data[0]);
        return -1;
    }

    if (edges_needed) {
        int i;
        for (i = 0; pic->f->data[i]; i++) {
            int offset = (EDGE_WIDTH >> (i ? s->chroma_y_shift : 0)) *
                         pic->f->linesize[i] +
                         (EDGE_WIDTH >> (i ? s->chroma_x_shift : 0));
            pic->f->data[i] += offset;
        }
        pic->f->width  = s->avctx->width;
        pic->f->height = s->avctx->height;
    }

    if (s->avctx->hwaccel) {
        assert(!pic->hwaccel_picture_private);
        if (s->avctx->hwaccel->frame_priv_data_size) {
            pic->hwaccel_priv_buf = av_buffer_allocz(s->avctx->hwaccel->frame_priv_data_size);
            if (!pic->hwaccel_priv_buf) {
                av_log(s->avctx, AV_LOG_ERROR, "alloc_frame_buffer() failed (hwaccel private data allocation)\n");
                return -1;
            }
            pic->hwaccel_picture_private = pic->hwaccel_priv_buf->data;
        }
    }

    if (s->linesize && (s->linesize   != pic->f->linesize[0] ||
                        s->uvlinesize != pic->f->linesize[1])) {
        av_log(s->avctx, AV_LOG_ERROR,
               "get_buffer() failed (stride changed)\n");
        ff_mpeg_unref_picture(s, pic);
        return -1;
    }

    if (pic->f->linesize[1] != pic->f->linesize[2]) {
        av_log(s->avctx, AV_LOG_ERROR,
               "get_buffer() failed (uv stride mismatch)\n");
        ff_mpeg_unref_picture(s, pic);
        return -1;
    }

    if (!s->edge_emu_buffer &&
        (ret = frame_size_alloc(s, pic->f->linesize[0])) < 0) {
        av_log(s->avctx, AV_LOG_ERROR,
               "get_buffer() failed to allocate context scratch buffers.\n");
        ff_mpeg_unref_picture(s, pic);
        return ret;
    }

    return 0;
}

void ff_free_picture_tables(Picture *pic)
{
    int i;

    pic->alloc_mb_width  =
    pic->alloc_mb_height = 0;

    av_buffer_unref(&pic->mb_var_buf);
    av_buffer_unref(&pic->mc_mb_var_buf);
    av_buffer_unref(&pic->mb_mean_buf);
    av_buffer_unref(&pic->mbskip_table_buf);
    av_buffer_unref(&pic->qscale_table_buf);
    av_buffer_unref(&pic->mb_type_buf);

    for (i = 0; i < 2; i++) {
        av_buffer_unref(&pic->motion_val_buf[i]);
        av_buffer_unref(&pic->ref_index_buf[i]);
    }
}

static int alloc_picture_tables(MpegEncContext *s, Picture *pic)
{
    const int big_mb_num    = s->mb_stride * (s->mb_height + 1) + 1;
    const int mb_array_size = s->mb_stride * s->mb_height;
    const int b8_array_size = s->b8_stride * s->mb_height * 2;
    int i;


    pic->mbskip_table_buf = av_buffer_allocz(mb_array_size + 2);
    pic->qscale_table_buf = av_buffer_allocz(big_mb_num + s->mb_stride);
    pic->mb_type_buf      = av_buffer_allocz((big_mb_num + s->mb_stride) *
                                             sizeof(uint32_t));
    if (!pic->mbskip_table_buf || !pic->qscale_table_buf || !pic->mb_type_buf)
        return AVERROR(ENOMEM);

    if (s->encoding) {
        pic->mb_var_buf    = av_buffer_allocz(mb_array_size * sizeof(int16_t));
        pic->mc_mb_var_buf = av_buffer_allocz(mb_array_size * sizeof(int16_t));
        pic->mb_mean_buf   = av_buffer_allocz(mb_array_size);
        if (!pic->mb_var_buf || !pic->mc_mb_var_buf || !pic->mb_mean_buf)
            return AVERROR(ENOMEM);
    }

    if (s->out_format == FMT_H263 || s->encoding || s->avctx->debug_mv ||
        (s->avctx->flags2 & CODEC_FLAG2_EXPORT_MVS)) {
        int mv_size        = 2 * (b8_array_size + 4) * sizeof(int16_t);
        int ref_index_size = 4 * mb_array_size;

        for (i = 0; mv_size && i < 2; i++) {
            pic->motion_val_buf[i] = av_buffer_allocz(mv_size);
            pic->ref_index_buf[i]  = av_buffer_allocz(ref_index_size);
            if (!pic->motion_val_buf[i] || !pic->ref_index_buf[i])
                return AVERROR(ENOMEM);
        }
    }

    pic->alloc_mb_width  = s->mb_width;
    pic->alloc_mb_height = s->mb_height;

    return 0;
}

static int make_tables_writable(Picture *pic)
{
    int ret, i;
#define MAKE_WRITABLE(table) \
do {\
    if (pic->table &&\
       (ret = av_buffer_make_writable(&pic->table)) < 0)\
    return ret;\
} while (0)

    MAKE_WRITABLE(mb_var_buf);
    MAKE_WRITABLE(mc_mb_var_buf);
    MAKE_WRITABLE(mb_mean_buf);
    MAKE_WRITABLE(mbskip_table_buf);
    MAKE_WRITABLE(qscale_table_buf);
    MAKE_WRITABLE(mb_type_buf);

    for (i = 0; i < 2; i++) {
        MAKE_WRITABLE(motion_val_buf[i]);
        MAKE_WRITABLE(ref_index_buf[i]);
    }

    return 0;
}

/**
 * Allocate a Picture.
 * The pixels are allocated/set by calling get_buffer() if shared = 0
 */
int ff_alloc_picture(MpegEncContext *s, Picture *pic, int shared)
{
    int i, ret;

    if (pic->qscale_table_buf)
        if (   pic->alloc_mb_width  != s->mb_width
            || pic->alloc_mb_height != s->mb_height)
            ff_free_picture_tables(pic);

    if (shared) {
        av_assert0(pic->f->data[0]);
        pic->shared = 1;
    } else {
        av_assert0(!pic->f->buf[0]);

        if (alloc_frame_buffer(s, pic) < 0)
            return -1;

        s->linesize   = pic->f->linesize[0];
        s->uvlinesize = pic->f->linesize[1];
    }

    if (!pic->qscale_table_buf)
        ret = alloc_picture_tables(s, pic);
    else
        ret = make_tables_writable(pic);
    if (ret < 0)
        goto fail;

    if (s->encoding) {
        pic->mb_var    = (uint16_t*)pic->mb_var_buf->data;
        pic->mc_mb_var = (uint16_t*)pic->mc_mb_var_buf->data;
        pic->mb_mean   = pic->mb_mean_buf->data;
    }

    pic->mbskip_table = pic->mbskip_table_buf->data;
    pic->qscale_table = pic->qscale_table_buf->data + 2 * s->mb_stride + 1;
    pic->mb_type      = (uint32_t*)pic->mb_type_buf->data + 2 * s->mb_stride + 1;

    if (pic->motion_val_buf[0]) {
        for (i = 0; i < 2; i++) {
            pic->motion_val[i] = (int16_t (*)[2])pic->motion_val_buf[i]->data + 4;
            pic->ref_index[i]  = pic->ref_index_buf[i]->data;
        }
    }

    return 0;
fail:
    av_log(s->avctx, AV_LOG_ERROR, "Error allocating a picture.\n");
    ff_mpeg_unref_picture(s, pic);
    ff_free_picture_tables(pic);
    return AVERROR(ENOMEM);
}

/**
 * Deallocate a picture.
 */
void ff_mpeg_unref_picture(MpegEncContext *s, Picture *pic)
{
    int off = offsetof(Picture, mb_mean) + sizeof(pic->mb_mean);

    pic->tf.f = pic->f;
    /* WM Image / Screen codecs allocate internal buffers with different
     * dimensions / colorspaces; ignore user-defined callbacks for these. */
    if (s->codec_id != AV_CODEC_ID_WMV3IMAGE &&
        s->codec_id != AV_CODEC_ID_VC1IMAGE  &&
        s->codec_id != AV_CODEC_ID_MSS2)
        ff_thread_release_buffer(s->avctx, &pic->tf);
    else if (pic->f)
        av_frame_unref(pic->f);

    av_buffer_unref(&pic->hwaccel_priv_buf);

    if (pic->needs_realloc)
        ff_free_picture_tables(pic);

    memset((uint8_t*)pic + off, 0, sizeof(*pic) - off);
}

static int update_picture_tables(Picture *dst, Picture *src)
{
     int i;

#define UPDATE_TABLE(table)\
do {\
    if (src->table &&\
        (!dst->table || dst->table->buffer != src->table->buffer)) {\
        av_buffer_unref(&dst->table);\
        dst->table = av_buffer_ref(src->table);\
        if (!dst->table) {\
            ff_free_picture_tables(dst);\
            return AVERROR(ENOMEM);\
        }\
    }\
} while (0)

    UPDATE_TABLE(mb_var_buf);
    UPDATE_TABLE(mc_mb_var_buf);
    UPDATE_TABLE(mb_mean_buf);
    UPDATE_TABLE(mbskip_table_buf);
    UPDATE_TABLE(qscale_table_buf);
    UPDATE_TABLE(mb_type_buf);
    for (i = 0; i < 2; i++) {
        UPDATE_TABLE(motion_val_buf[i]);
        UPDATE_TABLE(ref_index_buf[i]);
    }

    dst->mb_var        = src->mb_var;
    dst->mc_mb_var     = src->mc_mb_var;
    dst->mb_mean       = src->mb_mean;
    dst->mbskip_table  = src->mbskip_table;
    dst->qscale_table  = src->qscale_table;
    dst->mb_type       = src->mb_type;
    for (i = 0; i < 2; i++) {
        dst->motion_val[i] = src->motion_val[i];
        dst->ref_index[i]  = src->ref_index[i];
    }

    dst->alloc_mb_width  = src->alloc_mb_width;
    dst->alloc_mb_height = src->alloc_mb_height;

    return 0;
}

int ff_mpeg_ref_picture(MpegEncContext *s, Picture *dst, Picture *src)
{
    int ret;

    av_assert0(!dst->f->buf[0]);
    av_assert0(src->f->buf[0]);

    src->tf.f = src->f;
    dst->tf.f = dst->f;
    ret = ff_thread_ref_frame(&dst->tf, &src->tf);
    if (ret < 0)
        goto fail;

    ret = update_picture_tables(dst, src);
    if (ret < 0)
        goto fail;

    if (src->hwaccel_picture_private) {
        dst->hwaccel_priv_buf = av_buffer_ref(src->hwaccel_priv_buf);
        if (!dst->hwaccel_priv_buf)
            goto fail;
        dst->hwaccel_picture_private = dst->hwaccel_priv_buf->data;
    }

    dst->field_picture           = src->field_picture;
    dst->mb_var_sum              = src->mb_var_sum;
    dst->mc_mb_var_sum           = src->mc_mb_var_sum;
    dst->b_frame_score           = src->b_frame_score;
    dst->needs_realloc           = src->needs_realloc;
    dst->reference               = src->reference;
    dst->shared                  = src->shared;

    return 0;
fail:
    ff_mpeg_unref_picture(s, dst);
    return ret;
}

static void exchange_uv(MpegEncContext *s)
{
    int16_t (*tmp)[64];

    tmp           = s->pblocks[4];
    s->pblocks[4] = s->pblocks[5];
    s->pblocks[5] = tmp;
}

static int init_duplicate_context(MpegEncContext *s)
{
    int y_size = s->b8_stride * (2 * s->mb_height + 1);
    int c_size = s->mb_stride * (s->mb_height + 1);
    int yc_size = y_size + 2 * c_size;
    int i;

    if (s->mb_height & 1)
        yc_size += 2*s->b8_stride + 2*s->mb_stride;

    s->edge_emu_buffer =
    s->me.scratchpad   =
    s->me.temp         =
    s->rd_scratchpad   =
    s->b_scratchpad    =
    s->obmc_scratchpad = NULL;

    if (s->encoding) {
        FF_ALLOCZ_OR_GOTO(s->avctx, s->me.map,
                          ME_MAP_SIZE * sizeof(uint32_t), fail)
        FF_ALLOCZ_OR_GOTO(s->avctx, s->me.score_map,
                          ME_MAP_SIZE * sizeof(uint32_t), fail)
        if (s->avctx->noise_reduction) {
            FF_ALLOCZ_OR_GOTO(s->avctx, s->dct_error_sum,
                              2 * 64 * sizeof(int), fail)
        }
    }
    FF_ALLOCZ_OR_GOTO(s->avctx, s->blocks, 64 * 12 * 2 * sizeof(int16_t), fail)
    s->block = s->blocks[0];

    for (i = 0; i < 12; i++) {
        s->pblocks[i] = &s->block[i];
    }
    if (s->avctx->codec_tag == AV_RL32("VCR2"))
        exchange_uv(s);

    if (s->out_format == FMT_H263) {
        /* ac values */
        FF_ALLOCZ_OR_GOTO(s->avctx, s->ac_val_base,
                          yc_size * sizeof(int16_t) * 16, fail);
        s->ac_val[0] = s->ac_val_base + s->b8_stride + 1;
        s->ac_val[1] = s->ac_val_base + y_size + s->mb_stride + 1;
        s->ac_val[2] = s->ac_val[1] + c_size;
    }

    return 0;
fail:
    return -1; // free() through ff_mpv_common_end()
}

static void free_duplicate_context(MpegEncContext *s)
{
    if (!s)
        return;

    av_freep(&s->edge_emu_buffer);
    av_freep(&s->me.scratchpad);
    s->me.temp =
    s->rd_scratchpad =
    s->b_scratchpad =
    s->obmc_scratchpad = NULL;

    av_freep(&s->dct_error_sum);
    av_freep(&s->me.map);
    av_freep(&s->me.score_map);
    av_freep(&s->blocks);
    av_freep(&s->ac_val_base);
    s->block = NULL;
}

static void backup_duplicate_context(MpegEncContext *bak, MpegEncContext *src)
{
#define COPY(a) bak->a = src->a
    COPY(edge_emu_buffer);
    COPY(me.scratchpad);
    COPY(me.temp);
    COPY(rd_scratchpad);
    COPY(b_scratchpad);
    COPY(obmc_scratchpad);
    COPY(me.map);
    COPY(me.score_map);
    COPY(blocks);
    COPY(block);
    COPY(start_mb_y);
    COPY(end_mb_y);
    COPY(me.map_generation);
    COPY(pb);
    COPY(dct_error_sum);
    COPY(dct_count[0]);
    COPY(dct_count[1]);
    COPY(ac_val_base);
    COPY(ac_val[0]);
    COPY(ac_val[1]);
    COPY(ac_val[2]);
#undef COPY
}

int ff_update_duplicate_context(MpegEncContext *dst, MpegEncContext *src)
{
    MpegEncContext bak;
    int i, ret;
    // FIXME copy only needed parts
    // START_TIMER
    backup_duplicate_context(&bak, dst);
    memcpy(dst, src, sizeof(MpegEncContext));
    backup_duplicate_context(dst, &bak);
    for (i = 0; i < 12; i++) {
        dst->pblocks[i] = &dst->block[i];
    }
    if (dst->avctx->codec_tag == AV_RL32("VCR2"))
        exchange_uv(dst);
    if (!dst->edge_emu_buffer &&
        (ret = frame_size_alloc(dst, dst->linesize)) < 0) {
        av_log(dst->avctx, AV_LOG_ERROR, "failed to allocate context "
               "scratch buffers.\n");
        return ret;
    }
    // STOP_TIMER("update_duplicate_context")
    // about 10k cycles / 0.01 sec for  1000frames on 1ghz with 2 threads
    return 0;
}

int ff_mpeg_update_thread_context(AVCodecContext *dst,
                                  const AVCodecContext *src)
{
    int i, ret;
    MpegEncContext *s = dst->priv_data, *s1 = src->priv_data;

    if (dst == src)
        return 0;

    av_assert0(s != s1);

    // FIXME can parameters change on I-frames?
    // in that case dst may need a reinit
    if (!s->context_initialized) {
        int err;
        memcpy(s, s1, sizeof(MpegEncContext));

        s->avctx                 = dst;
        s->bitstream_buffer      = NULL;
        s->bitstream_buffer_size = s->allocated_bitstream_buffer_size = 0;

<<<<<<< HEAD
        if (s1->context_initialized){
//             s->picture_range_start  += MAX_PICTURE_COUNT;
//             s->picture_range_end    += MAX_PICTURE_COUNT;
            ff_mpv_idct_init(s);
            if((ret = ff_mpv_common_init(s)) < 0){
                memset(s, 0, sizeof(MpegEncContext));
                s->avctx = dst;
                return ret;
            }
        }
=======
        ff_mpv_idct_init(s);
        if ((err = ff_mpv_common_init(s)) < 0)
            return err;
>>>>>>> 898e9a24
    }

    if (s->height != s1->height || s->width != s1->width || s->context_reinit) {
        s->context_reinit = 0;
        s->height = s1->height;
        s->width  = s1->width;
        if ((ret = ff_mpv_common_frame_size_change(s)) < 0)
            return ret;
    }

    s->avctx->coded_height  = s1->avctx->coded_height;
    s->avctx->coded_width   = s1->avctx->coded_width;
    s->avctx->width         = s1->avctx->width;
    s->avctx->height        = s1->avctx->height;

    s->coded_picture_number = s1->coded_picture_number;
    s->picture_number       = s1->picture_number;

    av_assert0(!s->picture || s->picture != s1->picture);
    if(s->picture)
    for (i = 0; i < MAX_PICTURE_COUNT; i++) {
        ff_mpeg_unref_picture(s, &s->picture[i]);
        if (s1->picture[i].f->buf[0] &&
            (ret = ff_mpeg_ref_picture(s, &s->picture[i], &s1->picture[i])) < 0)
            return ret;
    }

#define UPDATE_PICTURE(pic)\
do {\
    ff_mpeg_unref_picture(s, &s->pic);\
    if (s1->pic.f && s1->pic.f->buf[0])\
        ret = ff_mpeg_ref_picture(s, &s->pic, &s1->pic);\
    else\
        ret = update_picture_tables(&s->pic, &s1->pic);\
    if (ret < 0)\
        return ret;\
} while (0)

    UPDATE_PICTURE(current_picture);
    UPDATE_PICTURE(last_picture);
    UPDATE_PICTURE(next_picture);

    s->last_picture_ptr    = REBASE_PICTURE(s1->last_picture_ptr,    s, s1);
    s->current_picture_ptr = REBASE_PICTURE(s1->current_picture_ptr, s, s1);
    s->next_picture_ptr    = REBASE_PICTURE(s1->next_picture_ptr,    s, s1);

    // Error/bug resilience
    s->next_p_frame_damaged = s1->next_p_frame_damaged;
    s->workaround_bugs      = s1->workaround_bugs;
    s->padding_bug_score    = s1->padding_bug_score;

    // MPEG4 timing info
    memcpy(&s->last_time_base, &s1->last_time_base,
           (char *) &s1->pb_field_time + sizeof(s1->pb_field_time) -
           (char *) &s1->last_time_base);

    // B-frame info
    s->max_b_frames = s1->max_b_frames;
    s->low_delay    = s1->low_delay;
    s->droppable    = s1->droppable;

    // DivX handling (doesn't work)
    s->divx_packed  = s1->divx_packed;

    if (s1->bitstream_buffer) {
        if (s1->bitstream_buffer_size +
            FF_INPUT_BUFFER_PADDING_SIZE > s->allocated_bitstream_buffer_size)
            av_fast_malloc(&s->bitstream_buffer,
                           &s->allocated_bitstream_buffer_size,
                           s1->allocated_bitstream_buffer_size);
            s->bitstream_buffer_size = s1->bitstream_buffer_size;
        memcpy(s->bitstream_buffer, s1->bitstream_buffer,
               s1->bitstream_buffer_size);
        memset(s->bitstream_buffer + s->bitstream_buffer_size, 0,
               FF_INPUT_BUFFER_PADDING_SIZE);
    }

    // linesize dependend scratch buffer allocation
    if (!s->edge_emu_buffer)
        if (s1->linesize) {
            if (frame_size_alloc(s, s1->linesize) < 0) {
                av_log(s->avctx, AV_LOG_ERROR, "Failed to allocate context "
                       "scratch buffers.\n");
                return AVERROR(ENOMEM);
            }
        } else {
            av_log(s->avctx, AV_LOG_ERROR, "Context scratch buffers could not "
                   "be allocated due to unknown size.\n");
        }

    // MPEG2/interlacing info
    memcpy(&s->progressive_sequence, &s1->progressive_sequence,
           (char *) &s1->rtp_mode - (char *) &s1->progressive_sequence);

    if (!s1->first_field) {
        s->last_pict_type = s1->pict_type;
        if (s1->current_picture_ptr)
            s->last_lambda_for[s1->pict_type] = s1->current_picture_ptr->f->quality;
    }

    return 0;
}

/**
 * Set the given MpegEncContext to common defaults
 * (same for encoding and decoding).
 * The changed fields will not depend upon the
 * prior state of the MpegEncContext.
 */
void ff_mpv_common_defaults(MpegEncContext *s)
{
    s->y_dc_scale_table      =
    s->c_dc_scale_table      = ff_mpeg1_dc_scale_table;
    s->chroma_qscale_table   = ff_default_chroma_qscale_table;
    s->progressive_frame     = 1;
    s->progressive_sequence  = 1;
    s->picture_structure     = PICT_FRAME;

    s->coded_picture_number  = 0;
    s->picture_number        = 0;

    s->f_code                = 1;
    s->b_code                = 1;

    s->slice_context_count   = 1;
}

/**
 * Set the given MpegEncContext to defaults for decoding.
 * the changed fields will not depend upon
 * the prior state of the MpegEncContext.
 */
void ff_mpv_decode_defaults(MpegEncContext *s)
{
    ff_mpv_common_defaults(s);
}

void ff_mpv_decode_init(MpegEncContext *s, AVCodecContext *avctx)
{
    s->avctx           = avctx;
    s->width           = avctx->coded_width;
    s->height          = avctx->coded_height;
    s->codec_id        = avctx->codec->id;
    s->workaround_bugs = avctx->workaround_bugs;
    s->flags           = avctx->flags;
    s->flags2          = avctx->flags2;

    /* convert fourcc to upper case */
    s->codec_tag          = avpriv_toupper4(avctx->codec_tag);

    s->stream_codec_tag   = avpriv_toupper4(avctx->stream_codec_tag);
}

static int init_er(MpegEncContext *s)
{
    ERContext *er = &s->er;
    int mb_array_size = s->mb_height * s->mb_stride;
    int i;

    er->avctx       = s->avctx;
    er->mecc        = &s->mecc;

    er->mb_index2xy = s->mb_index2xy;
    er->mb_num      = s->mb_num;
    er->mb_width    = s->mb_width;
    er->mb_height   = s->mb_height;
    er->mb_stride   = s->mb_stride;
    er->b8_stride   = s->b8_stride;

    er->er_temp_buffer     = av_malloc(s->mb_height * s->mb_stride);
    er->error_status_table = av_mallocz(mb_array_size);
    if (!er->er_temp_buffer || !er->error_status_table)
        goto fail;

    er->mbskip_table  = s->mbskip_table;
    er->mbintra_table = s->mbintra_table;

    for (i = 0; i < FF_ARRAY_ELEMS(s->dc_val); i++)
        er->dc_val[i] = s->dc_val[i];

    er->decode_mb = mpeg_er_decode_mb;
    er->opaque    = s;

    return 0;
fail:
    av_freep(&er->er_temp_buffer);
    av_freep(&er->error_status_table);
    return AVERROR(ENOMEM);
}

/**
 * Initialize and allocates MpegEncContext fields dependent on the resolution.
 */
static int init_context_frame(MpegEncContext *s)
{
    int y_size, c_size, yc_size, i, mb_array_size, mv_table_size, x, y;

    s->mb_width   = (s->width + 15) / 16;
    s->mb_stride  = s->mb_width + 1;
    s->b8_stride  = s->mb_width * 2 + 1;
    mb_array_size = s->mb_height * s->mb_stride;
    mv_table_size = (s->mb_height + 2) * s->mb_stride + 1;

    /* set default edge pos, will be overridden
     * in decode_header if needed */
    s->h_edge_pos = s->mb_width * 16;
    s->v_edge_pos = s->mb_height * 16;

    s->mb_num     = s->mb_width * s->mb_height;

    s->block_wrap[0] =
    s->block_wrap[1] =
    s->block_wrap[2] =
    s->block_wrap[3] = s->b8_stride;
    s->block_wrap[4] =
    s->block_wrap[5] = s->mb_stride;

    y_size  = s->b8_stride * (2 * s->mb_height + 1);
    c_size  = s->mb_stride * (s->mb_height + 1);
    yc_size = y_size + 2   * c_size;

    if (s->mb_height & 1)
        yc_size += 2*s->b8_stride + 2*s->mb_stride;

    FF_ALLOCZ_OR_GOTO(s->avctx, s->mb_index2xy, (s->mb_num + 1) * sizeof(int), fail); // error ressilience code looks cleaner with this
    for (y = 0; y < s->mb_height; y++)
        for (x = 0; x < s->mb_width; x++)
            s->mb_index2xy[x + y * s->mb_width] = x + y * s->mb_stride;

    s->mb_index2xy[s->mb_height * s->mb_width] = (s->mb_height - 1) * s->mb_stride + s->mb_width; // FIXME really needed?

    if (s->encoding) {
        /* Allocate MV tables */
        FF_ALLOCZ_OR_GOTO(s->avctx, s->p_mv_table_base,                 mv_table_size * 2 * sizeof(int16_t), fail)
        FF_ALLOCZ_OR_GOTO(s->avctx, s->b_forw_mv_table_base,            mv_table_size * 2 * sizeof(int16_t), fail)
        FF_ALLOCZ_OR_GOTO(s->avctx, s->b_back_mv_table_base,            mv_table_size * 2 * sizeof(int16_t), fail)
        FF_ALLOCZ_OR_GOTO(s->avctx, s->b_bidir_forw_mv_table_base,      mv_table_size * 2 * sizeof(int16_t), fail)
        FF_ALLOCZ_OR_GOTO(s->avctx, s->b_bidir_back_mv_table_base,      mv_table_size * 2 * sizeof(int16_t), fail)
        FF_ALLOCZ_OR_GOTO(s->avctx, s->b_direct_mv_table_base,          mv_table_size * 2 * sizeof(int16_t), fail)
        s->p_mv_table            = s->p_mv_table_base + s->mb_stride + 1;
        s->b_forw_mv_table       = s->b_forw_mv_table_base + s->mb_stride + 1;
        s->b_back_mv_table       = s->b_back_mv_table_base + s->mb_stride + 1;
        s->b_bidir_forw_mv_table = s->b_bidir_forw_mv_table_base + s->mb_stride + 1;
        s->b_bidir_back_mv_table = s->b_bidir_back_mv_table_base + s->mb_stride + 1;
        s->b_direct_mv_table     = s->b_direct_mv_table_base + s->mb_stride + 1;

        /* Allocate MB type table */
        FF_ALLOCZ_OR_GOTO(s->avctx, s->mb_type, mb_array_size * sizeof(uint16_t), fail) // needed for encoding

        FF_ALLOCZ_OR_GOTO(s->avctx, s->lambda_table, mb_array_size * sizeof(int), fail)

        FF_ALLOC_OR_GOTO(s->avctx, s->cplx_tab,
                         mb_array_size * sizeof(float), fail);
        FF_ALLOC_OR_GOTO(s->avctx, s->bits_tab,
                         mb_array_size * sizeof(float), fail);

    }

    if (s->codec_id == AV_CODEC_ID_MPEG4 ||
        (s->flags & CODEC_FLAG_INTERLACED_ME)) {
        /* interlaced direct mode decoding tables */
        for (i = 0; i < 2; i++) {
            int j, k;
            for (j = 0; j < 2; j++) {
                for (k = 0; k < 2; k++) {
                    FF_ALLOCZ_OR_GOTO(s->avctx,
                                      s->b_field_mv_table_base[i][j][k],
                                      mv_table_size * 2 * sizeof(int16_t),
                                      fail);
                    s->b_field_mv_table[i][j][k] = s->b_field_mv_table_base[i][j][k] +
                                                   s->mb_stride + 1;
                }
                FF_ALLOCZ_OR_GOTO(s->avctx, s->b_field_select_table [i][j], mb_array_size * 2 * sizeof(uint8_t), fail)
                FF_ALLOCZ_OR_GOTO(s->avctx, s->p_field_mv_table_base[i][j], mv_table_size * 2 * sizeof(int16_t), fail)
                s->p_field_mv_table[i][j] = s->p_field_mv_table_base[i][j] + s->mb_stride + 1;
            }
            FF_ALLOCZ_OR_GOTO(s->avctx, s->p_field_select_table[i], mb_array_size * 2 * sizeof(uint8_t), fail)
        }
    }
    if (s->out_format == FMT_H263) {
        /* cbp values */
        FF_ALLOCZ_OR_GOTO(s->avctx, s->coded_block_base, y_size + (s->mb_height&1)*2*s->b8_stride, fail);
        s->coded_block = s->coded_block_base + s->b8_stride + 1;

        /* cbp, ac_pred, pred_dir */
        FF_ALLOCZ_OR_GOTO(s->avctx, s->cbp_table     , mb_array_size * sizeof(uint8_t), fail);
        FF_ALLOCZ_OR_GOTO(s->avctx, s->pred_dir_table, mb_array_size * sizeof(uint8_t), fail);
    }

    if (s->h263_pred || s->h263_plus || !s->encoding) {
        /* dc values */
        // MN: we need these for  error resilience of intra-frames
        FF_ALLOCZ_OR_GOTO(s->avctx, s->dc_val_base, yc_size * sizeof(int16_t), fail);
        s->dc_val[0] = s->dc_val_base + s->b8_stride + 1;
        s->dc_val[1] = s->dc_val_base + y_size + s->mb_stride + 1;
        s->dc_val[2] = s->dc_val[1] + c_size;
        for (i = 0; i < yc_size; i++)
            s->dc_val_base[i] = 1024;
    }

    /* which mb is a intra block */
    FF_ALLOCZ_OR_GOTO(s->avctx, s->mbintra_table, mb_array_size, fail);
    memset(s->mbintra_table, 1, mb_array_size);

    /* init macroblock skip table */
    FF_ALLOCZ_OR_GOTO(s->avctx, s->mbskip_table, mb_array_size + 2, fail);
    // Note the + 1 is for  a quicker mpeg4 slice_end detection

    return init_er(s);
fail:
    return AVERROR(ENOMEM);
}

/**
 * init common structure for both encoder and decoder.
 * this assumes that some variables like width/height are already set
 */
av_cold int ff_mpv_common_init(MpegEncContext *s)
{
    int i;
    int nb_slices = (HAVE_THREADS &&
                     s->avctx->active_thread_type & FF_THREAD_SLICE) ?
                    s->avctx->thread_count : 1;

    if (s->encoding && s->avctx->slices)
        nb_slices = s->avctx->slices;

    if (s->codec_id == AV_CODEC_ID_MPEG2VIDEO && !s->progressive_sequence)
        s->mb_height = (s->height + 31) / 32 * 2;
    else
        s->mb_height = (s->height + 15) / 16;

    if (s->avctx->pix_fmt == AV_PIX_FMT_NONE) {
        av_log(s->avctx, AV_LOG_ERROR,
               "decoding to AV_PIX_FMT_NONE is not supported.\n");
        return -1;
    }

    if (nb_slices > MAX_THREADS || (nb_slices > s->mb_height && s->mb_height)) {
        int max_slices;
        if (s->mb_height)
            max_slices = FFMIN(MAX_THREADS, s->mb_height);
        else
            max_slices = MAX_THREADS;
        av_log(s->avctx, AV_LOG_WARNING, "too many threads/slices (%d),"
               " reducing to %d\n", nb_slices, max_slices);
        nb_slices = max_slices;
    }

    if ((s->width || s->height) &&
        av_image_check_size(s->width, s->height, 0, s->avctx))
        return -1;

    dct_init(s);

    s->flags  = s->avctx->flags;
    s->flags2 = s->avctx->flags2;

    /* set chroma shifts */
    avcodec_get_chroma_sub_sample(s->avctx->pix_fmt,
                                  &s->chroma_x_shift,
                                  &s->chroma_y_shift);


    FF_ALLOCZ_OR_GOTO(s->avctx, s->picture,
                      MAX_PICTURE_COUNT * sizeof(Picture), fail);
    for (i = 0; i < MAX_PICTURE_COUNT; i++) {
        s->picture[i].f = av_frame_alloc();
        if (!s->picture[i].f)
            goto fail;
    }
    memset(&s->next_picture, 0, sizeof(s->next_picture));
    memset(&s->last_picture, 0, sizeof(s->last_picture));
    memset(&s->current_picture, 0, sizeof(s->current_picture));
    memset(&s->new_picture, 0, sizeof(s->new_picture));
    s->next_picture.f = av_frame_alloc();
    if (!s->next_picture.f)
        goto fail;
    s->last_picture.f = av_frame_alloc();
    if (!s->last_picture.f)
        goto fail;
    s->current_picture.f = av_frame_alloc();
    if (!s->current_picture.f)
        goto fail;
    s->new_picture.f = av_frame_alloc();
    if (!s->new_picture.f)
        goto fail;

        if (init_context_frame(s))
            goto fail;

        s->parse_context.state = -1;

        s->context_initialized = 1;
        s->thread_context[0]   = s;

//     if (s->width && s->height) {
        if (nb_slices > 1) {
            for (i = 1; i < nb_slices; i++) {
                s->thread_context[i] = av_malloc(sizeof(MpegEncContext));
                memcpy(s->thread_context[i], s, sizeof(MpegEncContext));
            }

            for (i = 0; i < nb_slices; i++) {
                if (init_duplicate_context(s->thread_context[i]) < 0)
                    goto fail;
                    s->thread_context[i]->start_mb_y =
                        (s->mb_height * (i) + nb_slices / 2) / nb_slices;
                    s->thread_context[i]->end_mb_y   =
                        (s->mb_height * (i + 1) + nb_slices / 2) / nb_slices;
            }
        } else {
            if (init_duplicate_context(s) < 0)
                goto fail;
            s->start_mb_y = 0;
            s->end_mb_y   = s->mb_height;
        }
        s->slice_context_count = nb_slices;
//     }

    return 0;
 fail:
    ff_mpv_common_end(s);
    return -1;
}

/**
 * Frees and resets MpegEncContext fields depending on the resolution.
 * Is used during resolution changes to avoid a full reinitialization of the
 * codec.
 */
static void free_context_frame(MpegEncContext *s)
{
    int i, j, k;

    av_freep(&s->mb_type);
    av_freep(&s->p_mv_table_base);
    av_freep(&s->b_forw_mv_table_base);
    av_freep(&s->b_back_mv_table_base);
    av_freep(&s->b_bidir_forw_mv_table_base);
    av_freep(&s->b_bidir_back_mv_table_base);
    av_freep(&s->b_direct_mv_table_base);
    s->p_mv_table            = NULL;
    s->b_forw_mv_table       = NULL;
    s->b_back_mv_table       = NULL;
    s->b_bidir_forw_mv_table = NULL;
    s->b_bidir_back_mv_table = NULL;
    s->b_direct_mv_table     = NULL;
    for (i = 0; i < 2; i++) {
        for (j = 0; j < 2; j++) {
            for (k = 0; k < 2; k++) {
                av_freep(&s->b_field_mv_table_base[i][j][k]);
                s->b_field_mv_table[i][j][k] = NULL;
            }
            av_freep(&s->b_field_select_table[i][j]);
            av_freep(&s->p_field_mv_table_base[i][j]);
            s->p_field_mv_table[i][j] = NULL;
        }
        av_freep(&s->p_field_select_table[i]);
    }

    av_freep(&s->dc_val_base);
    av_freep(&s->coded_block_base);
    av_freep(&s->mbintra_table);
    av_freep(&s->cbp_table);
    av_freep(&s->pred_dir_table);

    av_freep(&s->mbskip_table);

    av_freep(&s->er.error_status_table);
    av_freep(&s->er.er_temp_buffer);
    av_freep(&s->mb_index2xy);
    av_freep(&s->lambda_table);

    av_freep(&s->cplx_tab);
    av_freep(&s->bits_tab);

    s->linesize = s->uvlinesize = 0;
}

int ff_mpv_common_frame_size_change(MpegEncContext *s)
{
    int i, err = 0;

    if (!s->context_initialized)
        return AVERROR(EINVAL);

    if (s->slice_context_count > 1) {
        for (i = 0; i < s->slice_context_count; i++) {
            free_duplicate_context(s->thread_context[i]);
        }
        for (i = 1; i < s->slice_context_count; i++) {
            av_freep(&s->thread_context[i]);
        }
    } else
        free_duplicate_context(s);

    free_context_frame(s);

    if (s->picture)
        for (i = 0; i < MAX_PICTURE_COUNT; i++) {
                s->picture[i].needs_realloc = 1;
        }

    s->last_picture_ptr         =
    s->next_picture_ptr         =
    s->current_picture_ptr      = NULL;

    // init
    if (s->codec_id == AV_CODEC_ID_MPEG2VIDEO && !s->progressive_sequence)
        s->mb_height = (s->height + 31) / 32 * 2;
    else
        s->mb_height = (s->height + 15) / 16;

    if ((s->width || s->height) &&
        (err = av_image_check_size(s->width, s->height, 0, s->avctx)) < 0)
        goto fail;

    if ((err = init_context_frame(s)))
        goto fail;

    s->thread_context[0]   = s;

    if (s->width && s->height) {
        int nb_slices = s->slice_context_count;
        if (nb_slices > 1) {
            for (i = 1; i < nb_slices; i++) {
                s->thread_context[i] = av_malloc(sizeof(MpegEncContext));
                memcpy(s->thread_context[i], s, sizeof(MpegEncContext));
            }

            for (i = 0; i < nb_slices; i++) {
                if ((err = init_duplicate_context(s->thread_context[i])) < 0)
                    goto fail;
                    s->thread_context[i]->start_mb_y =
                        (s->mb_height * (i) + nb_slices / 2) / nb_slices;
                    s->thread_context[i]->end_mb_y   =
                        (s->mb_height * (i + 1) + nb_slices / 2) / nb_slices;
            }
        } else {
            err = init_duplicate_context(s);
            if (err < 0)
                goto fail;
            s->start_mb_y = 0;
            s->end_mb_y   = s->mb_height;
        }
        s->slice_context_count = nb_slices;
    }

    return 0;
 fail:
    ff_mpv_common_end(s);
    return err;
}

/* init common structure for both encoder and decoder */
void ff_mpv_common_end(MpegEncContext *s)
{
    int i;

    if (s->slice_context_count > 1) {
        for (i = 0; i < s->slice_context_count; i++) {
            free_duplicate_context(s->thread_context[i]);
        }
        for (i = 1; i < s->slice_context_count; i++) {
            av_freep(&s->thread_context[i]);
        }
        s->slice_context_count = 1;
    } else free_duplicate_context(s);

    av_freep(&s->parse_context.buffer);
    s->parse_context.buffer_size = 0;

    av_freep(&s->bitstream_buffer);
    s->allocated_bitstream_buffer_size = 0;

    if (s->picture) {
        for (i = 0; i < MAX_PICTURE_COUNT; i++) {
            ff_free_picture_tables(&s->picture[i]);
            ff_mpeg_unref_picture(s, &s->picture[i]);
            av_frame_free(&s->picture[i].f);
        }
    }
    av_freep(&s->picture);
    ff_free_picture_tables(&s->last_picture);
    ff_mpeg_unref_picture(s, &s->last_picture);
    av_frame_free(&s->last_picture.f);
    ff_free_picture_tables(&s->current_picture);
    ff_mpeg_unref_picture(s, &s->current_picture);
    av_frame_free(&s->current_picture.f);
    ff_free_picture_tables(&s->next_picture);
    ff_mpeg_unref_picture(s, &s->next_picture);
    av_frame_free(&s->next_picture.f);
    ff_free_picture_tables(&s->new_picture);
    ff_mpeg_unref_picture(s, &s->new_picture);
    av_frame_free(&s->new_picture.f);

    free_context_frame(s);

    s->context_initialized      = 0;
    s->last_picture_ptr         =
    s->next_picture_ptr         =
    s->current_picture_ptr      = NULL;
    s->linesize = s->uvlinesize = 0;
}

av_cold void ff_init_rl(RLTable *rl,
                        uint8_t static_store[2][2 * MAX_RUN + MAX_LEVEL + 3])
{
    int8_t  max_level[MAX_RUN + 1], max_run[MAX_LEVEL + 1];
    uint8_t index_run[MAX_RUN + 1];
    int last, run, level, start, end, i;

    /* If table is static, we can quit if rl->max_level[0] is not NULL */
    if (static_store && rl->max_level[0])
        return;

    /* compute max_level[], max_run[] and index_run[] */
    for (last = 0; last < 2; last++) {
        if (last == 0) {
            start = 0;
            end = rl->last;
        } else {
            start = rl->last;
            end = rl->n;
        }

        memset(max_level, 0, MAX_RUN + 1);
        memset(max_run, 0, MAX_LEVEL + 1);
        memset(index_run, rl->n, MAX_RUN + 1);
        for (i = start; i < end; i++) {
            run   = rl->table_run[i];
            level = rl->table_level[i];
            if (index_run[run] == rl->n)
                index_run[run] = i;
            if (level > max_level[run])
                max_level[run] = level;
            if (run > max_run[level])
                max_run[level] = run;
        }
        if (static_store)
            rl->max_level[last] = static_store[last];
        else
            rl->max_level[last] = av_malloc(MAX_RUN + 1);
        memcpy(rl->max_level[last], max_level, MAX_RUN + 1);
        if (static_store)
            rl->max_run[last]   = static_store[last] + MAX_RUN + 1;
        else
            rl->max_run[last]   = av_malloc(MAX_LEVEL + 1);
        memcpy(rl->max_run[last], max_run, MAX_LEVEL + 1);
        if (static_store)
            rl->index_run[last] = static_store[last] + MAX_RUN + MAX_LEVEL + 2;
        else
            rl->index_run[last] = av_malloc(MAX_RUN + 1);
        memcpy(rl->index_run[last], index_run, MAX_RUN + 1);
    }
}

av_cold void ff_init_vlc_rl(RLTable *rl, unsigned static_size)
{
    int i, q;
    VLC_TYPE table[1500][2] = {{0}};
    VLC vlc = { .table = table, .table_allocated = static_size };
    av_assert0(static_size <= FF_ARRAY_ELEMS(table));
    init_vlc(&vlc, 9, rl->n + 1, &rl->table_vlc[0][1], 4, 2, &rl->table_vlc[0][0], 4, 2, INIT_VLC_USE_NEW_STATIC);

    for (q = 0; q < 32; q++) {
        int qmul = q * 2;
        int qadd = (q - 1) | 1;

        if (q == 0) {
            qmul = 1;
            qadd = 0;
        }
        for (i = 0; i < vlc.table_size; i++) {
            int code = vlc.table[i][0];
            int len  = vlc.table[i][1];
            int level, run;

            if (len == 0) { // illegal code
                run   = 66;
                level = MAX_LEVEL;
            } else if (len < 0) { // more bits needed
                run   = 0;
                level = code;
            } else {
                if (code == rl->n) { // esc
                    run   = 66;
                    level =  0;
                } else {
                    run   = rl->table_run[code] + 1;
                    level = rl->table_level[code] * qmul + qadd;
                    if (code >= rl->last) run += 192;
                }
            }
            rl->rl_vlc[q][i].len   = len;
            rl->rl_vlc[q][i].level = level;
            rl->rl_vlc[q][i].run   = run;
        }
    }
}

static void release_unused_pictures(MpegEncContext *s)
{
    int i;

    /* release non reference frames */
    for (i = 0; i < MAX_PICTURE_COUNT; i++) {
        if (!s->picture[i].reference)
            ff_mpeg_unref_picture(s, &s->picture[i]);
    }
}

static inline int pic_is_unused(MpegEncContext *s, Picture *pic)
{
    if (pic == s->last_picture_ptr)
        return 0;
    if (!pic->f->buf[0])
        return 1;
    if (pic->needs_realloc && !(pic->reference & DELAYED_PIC_REF))
        return 1;
    return 0;
}

static int find_unused_picture(MpegEncContext *s, int shared)
{
    int i;

    if (shared) {
        for (i = 0; i < MAX_PICTURE_COUNT; i++) {
            if (!s->picture[i].f->buf[0] && &s->picture[i] != s->last_picture_ptr)
                return i;
        }
    } else {
        for (i = 0; i < MAX_PICTURE_COUNT; i++) {
            if (pic_is_unused(s, &s->picture[i]))
                return i;
        }
    }

    av_log(s->avctx, AV_LOG_FATAL,
           "Internal error, picture buffer overflow\n");
    /* We could return -1, but the codec would crash trying to draw into a
     * non-existing frame anyway. This is safer than waiting for a random crash.
     * Also the return of this is never useful, an encoder must only allocate
     * as much as allowed in the specification. This has no relationship to how
     * much libavcodec could allocate (and MAX_PICTURE_COUNT is always large
     * enough for such valid streams).
     * Plus, a decoder has to check stream validity and remove frames if too
     * many reference frames are around. Waiting for "OOM" is not correct at
     * all. Similarly, missing reference frames have to be replaced by
     * interpolated/MC frames, anything else is a bug in the codec ...
     */
    abort();
    return -1;
}

int ff_find_unused_picture(MpegEncContext *s, int shared)
{
    int ret = find_unused_picture(s, shared);

    if (ret >= 0 && ret < MAX_PICTURE_COUNT) {
        if (s->picture[ret].needs_realloc) {
            s->picture[ret].needs_realloc = 0;
            ff_free_picture_tables(&s->picture[ret]);
            ff_mpeg_unref_picture(s, &s->picture[ret]);
        }
    }
    return ret;
}

static void gray_frame(AVFrame *frame)
{
    int i, h_chroma_shift, v_chroma_shift;

    av_pix_fmt_get_chroma_sub_sample(frame->format, &h_chroma_shift, &v_chroma_shift);

    for(i=0; i<frame->height; i++)
        memset(frame->data[0] + frame->linesize[0]*i, 0x80, frame->width);
    for(i=0; i<FF_CEIL_RSHIFT(frame->height, v_chroma_shift); i++) {
        memset(frame->data[1] + frame->linesize[1]*i,
               0x80, FF_CEIL_RSHIFT(frame->width, h_chroma_shift));
        memset(frame->data[2] + frame->linesize[2]*i,
               0x80, FF_CEIL_RSHIFT(frame->width, h_chroma_shift));
    }
}

/**
 * generic function called after decoding
 * the header and before a frame is decoded.
 */
int ff_mpv_frame_start(MpegEncContext *s, AVCodecContext *avctx)
{
    int i, ret;
    Picture *pic;
    s->mb_skipped = 0;

    if (!ff_thread_can_start_frame(avctx)) {
        av_log(avctx, AV_LOG_ERROR, "Attempt to start a frame outside SETUP state\n");
        return -1;
    }

    /* mark & release old frames */
    if (s->pict_type != AV_PICTURE_TYPE_B && s->last_picture_ptr &&
        s->last_picture_ptr != s->next_picture_ptr &&
        s->last_picture_ptr->f->buf[0]) {
        ff_mpeg_unref_picture(s, s->last_picture_ptr);
    }

    /* release forgotten pictures */
    /* if (mpeg124/h263) */
    for (i = 0; i < MAX_PICTURE_COUNT; i++) {
        if (&s->picture[i] != s->last_picture_ptr &&
            &s->picture[i] != s->next_picture_ptr &&
            s->picture[i].reference && !s->picture[i].needs_realloc) {
            if (!(avctx->active_thread_type & FF_THREAD_FRAME))
                av_log(avctx, AV_LOG_ERROR,
                       "releasing zombie picture\n");
            ff_mpeg_unref_picture(s, &s->picture[i]);
        }
    }

    ff_mpeg_unref_picture(s, &s->current_picture);

    release_unused_pictures(s);

    if (s->current_picture_ptr && !s->current_picture_ptr->f->buf[0]) {
        // we already have a unused image
        // (maybe it was set before reading the header)
        pic = s->current_picture_ptr;
    } else {
        i   = ff_find_unused_picture(s, 0);
        if (i < 0) {
            av_log(s->avctx, AV_LOG_ERROR, "no frame buffer available\n");
            return i;
        }
        pic = &s->picture[i];
    }

    pic->reference = 0;
    if (!s->droppable) {
        if (s->pict_type != AV_PICTURE_TYPE_B)
            pic->reference = 3;
    }

    pic->f->coded_picture_number = s->coded_picture_number++;

    if (ff_alloc_picture(s, pic, 0) < 0)
        return -1;

    s->current_picture_ptr = pic;
    // FIXME use only the vars from current_pic
    s->current_picture_ptr->f->top_field_first = s->top_field_first;
    if (s->codec_id == AV_CODEC_ID_MPEG1VIDEO ||
        s->codec_id == AV_CODEC_ID_MPEG2VIDEO) {
        if (s->picture_structure != PICT_FRAME)
            s->current_picture_ptr->f->top_field_first =
                (s->picture_structure == PICT_TOP_FIELD) == s->first_field;
    }
    s->current_picture_ptr->f->interlaced_frame = !s->progressive_frame &&
                                                 !s->progressive_sequence;
    s->current_picture_ptr->field_picture      =  s->picture_structure != PICT_FRAME;

    s->current_picture_ptr->f->pict_type = s->pict_type;
    // if (s->flags && CODEC_FLAG_QSCALE)
    //     s->current_picture_ptr->quality = s->new_picture_ptr->quality;
    s->current_picture_ptr->f->key_frame = s->pict_type == AV_PICTURE_TYPE_I;

    if ((ret = ff_mpeg_ref_picture(s, &s->current_picture,
                                   s->current_picture_ptr)) < 0)
        return ret;

    if (s->pict_type != AV_PICTURE_TYPE_B) {
        s->last_picture_ptr = s->next_picture_ptr;
        if (!s->droppable)
            s->next_picture_ptr = s->current_picture_ptr;
    }
    av_dlog(s->avctx, "L%p N%p C%p L%p N%p C%p type:%d drop:%d\n",
            s->last_picture_ptr, s->next_picture_ptr,s->current_picture_ptr,
            s->last_picture_ptr    ? s->last_picture_ptr->f->data[0]    : NULL,
            s->next_picture_ptr    ? s->next_picture_ptr->f->data[0]    : NULL,
            s->current_picture_ptr ? s->current_picture_ptr->f->data[0] : NULL,
            s->pict_type, s->droppable);

    if ((!s->last_picture_ptr || !s->last_picture_ptr->f->buf[0]) &&
        (s->pict_type != AV_PICTURE_TYPE_I ||
         s->picture_structure != PICT_FRAME)) {
        int h_chroma_shift, v_chroma_shift;
        av_pix_fmt_get_chroma_sub_sample(s->avctx->pix_fmt,
                                         &h_chroma_shift, &v_chroma_shift);
        if (s->pict_type == AV_PICTURE_TYPE_B && s->next_picture_ptr && s->next_picture_ptr->f->buf[0])
            av_log(avctx, AV_LOG_DEBUG,
                   "allocating dummy last picture for B frame\n");
        else if (s->pict_type != AV_PICTURE_TYPE_I)
            av_log(avctx, AV_LOG_ERROR,
                   "warning: first frame is no keyframe\n");
        else if (s->picture_structure != PICT_FRAME)
            av_log(avctx, AV_LOG_DEBUG,
                   "allocate dummy last picture for field based first keyframe\n");

        /* Allocate a dummy frame */
        i = ff_find_unused_picture(s, 0);
        if (i < 0) {
            av_log(s->avctx, AV_LOG_ERROR, "no frame buffer available\n");
            return i;
        }
        s->last_picture_ptr = &s->picture[i];

        s->last_picture_ptr->reference   = 3;
        s->last_picture_ptr->f->key_frame = 0;
        s->last_picture_ptr->f->pict_type = AV_PICTURE_TYPE_P;

        if (ff_alloc_picture(s, s->last_picture_ptr, 0) < 0) {
            s->last_picture_ptr = NULL;
            return -1;
        }

        if (!avctx->hwaccel && !(avctx->codec->capabilities&CODEC_CAP_HWACCEL_VDPAU)) {
            for(i=0; i<avctx->height; i++)
                memset(s->last_picture_ptr->f->data[0] + s->last_picture_ptr->f->linesize[0]*i,
                       0x80, avctx->width);
            for(i=0; i<FF_CEIL_RSHIFT(avctx->height, v_chroma_shift); i++) {
                memset(s->last_picture_ptr->f->data[1] + s->last_picture_ptr->f->linesize[1]*i,
                       0x80, FF_CEIL_RSHIFT(avctx->width, h_chroma_shift));
                memset(s->last_picture_ptr->f->data[2] + s->last_picture_ptr->f->linesize[2]*i,
                       0x80, FF_CEIL_RSHIFT(avctx->width, h_chroma_shift));
            }

            if(s->codec_id == AV_CODEC_ID_FLV1 || s->codec_id == AV_CODEC_ID_H263){
                for(i=0; i<avctx->height; i++)
                memset(s->last_picture_ptr->f->data[0] + s->last_picture_ptr->f->linesize[0]*i, 16, avctx->width);
            }
        }

        ff_thread_report_progress(&s->last_picture_ptr->tf, INT_MAX, 0);
        ff_thread_report_progress(&s->last_picture_ptr->tf, INT_MAX, 1);
    }
    if ((!s->next_picture_ptr || !s->next_picture_ptr->f->buf[0]) &&
        s->pict_type == AV_PICTURE_TYPE_B) {
        /* Allocate a dummy frame */
        i = ff_find_unused_picture(s, 0);
        if (i < 0) {
            av_log(s->avctx, AV_LOG_ERROR, "no frame buffer available\n");
            return i;
        }
        s->next_picture_ptr = &s->picture[i];

        s->next_picture_ptr->reference   = 3;
        s->next_picture_ptr->f->key_frame = 0;
        s->next_picture_ptr->f->pict_type = AV_PICTURE_TYPE_P;

        if (ff_alloc_picture(s, s->next_picture_ptr, 0) < 0) {
            s->next_picture_ptr = NULL;
            return -1;
        }
        ff_thread_report_progress(&s->next_picture_ptr->tf, INT_MAX, 0);
        ff_thread_report_progress(&s->next_picture_ptr->tf, INT_MAX, 1);
    }

#if 0 // BUFREF-FIXME
    memset(s->last_picture.f->data, 0, sizeof(s->last_picture.f->data));
    memset(s->next_picture.f->data, 0, sizeof(s->next_picture.f->data));
#endif
    if (s->last_picture_ptr) {
        ff_mpeg_unref_picture(s, &s->last_picture);
        if (s->last_picture_ptr->f->buf[0] &&
            (ret = ff_mpeg_ref_picture(s, &s->last_picture,
                                       s->last_picture_ptr)) < 0)
            return ret;
    }
    if (s->next_picture_ptr) {
        ff_mpeg_unref_picture(s, &s->next_picture);
        if (s->next_picture_ptr->f->buf[0] &&
            (ret = ff_mpeg_ref_picture(s, &s->next_picture,
                                       s->next_picture_ptr)) < 0)
            return ret;
    }

    av_assert0(s->pict_type == AV_PICTURE_TYPE_I || (s->last_picture_ptr &&
                                                 s->last_picture_ptr->f->buf[0]));

    if (s->picture_structure!= PICT_FRAME) {
        int i;
        for (i = 0; i < 4; i++) {
            if (s->picture_structure == PICT_BOTTOM_FIELD) {
                s->current_picture.f->data[i] +=
                    s->current_picture.f->linesize[i];
            }
            s->current_picture.f->linesize[i] *= 2;
            s->last_picture.f->linesize[i]    *= 2;
            s->next_picture.f->linesize[i]    *= 2;
        }
    }

    s->err_recognition = avctx->err_recognition;

    /* set dequantizer, we can't do it during init as
     * it might change for mpeg4 and we can't do it in the header
     * decode as init is not called for mpeg4 there yet */
    if (s->mpeg_quant || s->codec_id == AV_CODEC_ID_MPEG2VIDEO) {
        s->dct_unquantize_intra = s->dct_unquantize_mpeg2_intra;
        s->dct_unquantize_inter = s->dct_unquantize_mpeg2_inter;
    } else if (s->out_format == FMT_H263 || s->out_format == FMT_H261) {
        s->dct_unquantize_intra = s->dct_unquantize_h263_intra;
        s->dct_unquantize_inter = s->dct_unquantize_h263_inter;
    } else {
        s->dct_unquantize_intra = s->dct_unquantize_mpeg1_intra;
        s->dct_unquantize_inter = s->dct_unquantize_mpeg1_inter;
    }

    if (s->avctx->debug & FF_DEBUG_NOMC) {
        gray_frame(s->current_picture_ptr->f);
    }

    return 0;
}

/* called after a frame has been decoded. */
void ff_mpv_frame_end(MpegEncContext *s)
{
    emms_c();

    if (s->current_picture.reference)
        ff_thread_report_progress(&s->current_picture_ptr->tf, INT_MAX, 0);
}


#if FF_API_VISMV
static int clip_line(int *sx, int *sy, int *ex, int *ey, int maxx)
{
    if(*sx > *ex)
        return clip_line(ex, ey, sx, sy, maxx);

    if (*sx < 0) {
        if (*ex < 0)
            return 1;
        *sy = *ey + (*sy - *ey) * (int64_t)*ex / (*ex - *sx);
        *sx = 0;
    }

    if (*ex > maxx) {
        if (*sx > maxx)
            return 1;
        *ey = *sy + (*ey - *sy) * (int64_t)(maxx - *sx) / (*ex - *sx);
        *ex = maxx;
    }
    return 0;
}


/**
 * Draw a line from (ex, ey) -> (sx, sy).
 * @param w width of the image
 * @param h height of the image
 * @param stride stride/linesize of the image
 * @param color color of the arrow
 */
static void draw_line(uint8_t *buf, int sx, int sy, int ex, int ey,
                      int w, int h, int stride, int color)
{
    int x, y, fr, f;

    if (clip_line(&sx, &sy, &ex, &ey, w - 1))
        return;
    if (clip_line(&sy, &sx, &ey, &ex, h - 1))
        return;

    sx = av_clip(sx, 0, w - 1);
    sy = av_clip(sy, 0, h - 1);
    ex = av_clip(ex, 0, w - 1);
    ey = av_clip(ey, 0, h - 1);

    buf[sy * stride + sx] += color;

    if (FFABS(ex - sx) > FFABS(ey - sy)) {
        if (sx > ex) {
            FFSWAP(int, sx, ex);
            FFSWAP(int, sy, ey);
        }
        buf += sx + sy * stride;
        ex  -= sx;
        f    = ((ey - sy) << 16) / ex;
        for (x = 0; x <= ex; x++) {
            y  = (x * f) >> 16;
            fr = (x * f) & 0xFFFF;
            buf[y * stride + x]       += (color * (0x10000 - fr)) >> 16;
            if(fr) buf[(y + 1) * stride + x] += (color *            fr ) >> 16;
        }
    } else {
        if (sy > ey) {
            FFSWAP(int, sx, ex);
            FFSWAP(int, sy, ey);
        }
        buf += sx + sy * stride;
        ey  -= sy;
        if (ey)
            f = ((ex - sx) << 16) / ey;
        else
            f = 0;
        for(y= 0; y <= ey; y++){
            x  = (y*f) >> 16;
            fr = (y*f) & 0xFFFF;
            buf[y * stride + x]     += (color * (0x10000 - fr)) >> 16;
            if(fr) buf[y * stride + x + 1] += (color *            fr ) >> 16;
        }
    }
}

/**
 * Draw an arrow from (ex, ey) -> (sx, sy).
 * @param w width of the image
 * @param h height of the image
 * @param stride stride/linesize of the image
 * @param color color of the arrow
 */
static void draw_arrow(uint8_t *buf, int sx, int sy, int ex,
                       int ey, int w, int h, int stride, int color, int tail, int direction)
{
    int dx,dy;

    if (direction) {
        FFSWAP(int, sx, ex);
        FFSWAP(int, sy, ey);
    }

    sx = av_clip(sx, -100, w + 100);
    sy = av_clip(sy, -100, h + 100);
    ex = av_clip(ex, -100, w + 100);
    ey = av_clip(ey, -100, h + 100);

    dx = ex - sx;
    dy = ey - sy;

    if (dx * dx + dy * dy > 3 * 3) {
        int rx =  dx + dy;
        int ry = -dx + dy;
        int length = ff_sqrt((rx * rx + ry * ry) << 8);

        // FIXME subpixel accuracy
        rx = ROUNDED_DIV(rx * 3 << 4, length);
        ry = ROUNDED_DIV(ry * 3 << 4, length);

        if (tail) {
            rx = -rx;
            ry = -ry;
        }

        draw_line(buf, sx, sy, sx + rx, sy + ry, w, h, stride, color);
        draw_line(buf, sx, sy, sx - ry, sy + rx, w, h, stride, color);
    }
    draw_line(buf, sx, sy, ex, ey, w, h, stride, color);
}
#endif

static int add_mb(AVMotionVector *mb, uint32_t mb_type,
                  int dst_x, int dst_y,
                  int src_x, int src_y,
                  int direction)
{
    if (dst_x == src_x && dst_y == src_y)
        return 0;
    mb->w = IS_8X8(mb_type) || IS_8X16(mb_type) ? 8 : 16;
    mb->h = IS_8X8(mb_type) || IS_16X8(mb_type) ? 8 : 16;
    mb->src_x = src_x;
    mb->src_y = src_y;
    mb->dst_x = dst_x;
    mb->dst_y = dst_y;
    mb->source = direction ? 1 : -1;
    mb->flags = 0; // XXX: does mb_type contain extra information that could be exported here?
    return 1;
}

/**
 * Print debugging info for the given picture.
 */
void ff_print_debug_info2(AVCodecContext *avctx, AVFrame *pict, uint8_t *mbskip_table,
                         uint32_t *mbtype_table, int8_t *qscale_table, int16_t (*motion_val[2])[2],
                         int *low_delay,
                         int mb_width, int mb_height, int mb_stride, int quarter_sample)
{
    if ((avctx->flags2 & CODEC_FLAG2_EXPORT_MVS) && mbtype_table && motion_val[0]) {
        const int shift = 1 + quarter_sample;
        const int mv_sample_log2 = avctx->codec_id == AV_CODEC_ID_H264 || avctx->codec_id == AV_CODEC_ID_SVQ3 ? 2 : 1;
        const int mv_stride      = (mb_width << mv_sample_log2) +
                                   (avctx->codec->id == AV_CODEC_ID_H264 ? 0 : 1);
        int mb_x, mb_y, mbcount = 0;

        /* size is width * height * 2 * 4 where 2 is for directions and 4 is
         * for the maximum number of MB (4 MB in case of IS_8x8) */
        AVMotionVector *mvs = av_malloc_array(mb_width * mb_height, 2 * 4 * sizeof(AVMotionVector));
        if (!mvs)
            return;

        for (mb_y = 0; mb_y < mb_height; mb_y++) {
            for (mb_x = 0; mb_x < mb_width; mb_x++) {
                int i, direction, mb_type = mbtype_table[mb_x + mb_y * mb_stride];
                for (direction = 0; direction < 2; direction++) {
                    if (!USES_LIST(mb_type, direction))
                        continue;
                    if (IS_8X8(mb_type)) {
                        for (i = 0; i < 4; i++) {
                            int sx = mb_x * 16 + 4 + 8 * (i & 1);
                            int sy = mb_y * 16 + 4 + 8 * (i >> 1);
                            int xy = (mb_x * 2 + (i & 1) +
                                      (mb_y * 2 + (i >> 1)) * mv_stride) << (mv_sample_log2 - 1);
                            int mx = (motion_val[direction][xy][0] >> shift) + sx;
                            int my = (motion_val[direction][xy][1] >> shift) + sy;
                            mbcount += add_mb(mvs + mbcount, mb_type, sx, sy, mx, my, direction);
                        }
                    } else if (IS_16X8(mb_type)) {
                        for (i = 0; i < 2; i++) {
                            int sx = mb_x * 16 + 8;
                            int sy = mb_y * 16 + 4 + 8 * i;
                            int xy = (mb_x * 2 + (mb_y * 2 + i) * mv_stride) << (mv_sample_log2 - 1);
                            int mx = (motion_val[direction][xy][0] >> shift);
                            int my = (motion_val[direction][xy][1] >> shift);

                            if (IS_INTERLACED(mb_type))
                                my *= 2;

                            mbcount += add_mb(mvs + mbcount, mb_type, sx, sy, mx + sx, my + sy, direction);
                        }
                    } else if (IS_8X16(mb_type)) {
                        for (i = 0; i < 2; i++) {
                            int sx = mb_x * 16 + 4 + 8 * i;
                            int sy = mb_y * 16 + 8;
                            int xy = (mb_x * 2 + i + mb_y * 2 * mv_stride) << (mv_sample_log2 - 1);
                            int mx = motion_val[direction][xy][0] >> shift;
                            int my = motion_val[direction][xy][1] >> shift;

                            if (IS_INTERLACED(mb_type))
                                my *= 2;

                            mbcount += add_mb(mvs + mbcount, mb_type, sx, sy, mx + sx, my + sy, direction);
                        }
                    } else {
                          int sx = mb_x * 16 + 8;
                          int sy = mb_y * 16 + 8;
                          int xy = (mb_x + mb_y * mv_stride) << mv_sample_log2;
                          int mx = (motion_val[direction][xy][0]>>shift) + sx;
                          int my = (motion_val[direction][xy][1]>>shift) + sy;
                          mbcount += add_mb(mvs + mbcount, mb_type, sx, sy, mx, my, direction);
                    }
                }
            }
        }

        if (mbcount) {
            AVFrameSideData *sd;

            av_log(avctx, AV_LOG_DEBUG, "Adding %d MVs info to frame %d\n", mbcount, avctx->frame_number);
            sd = av_frame_new_side_data(pict, AV_FRAME_DATA_MOTION_VECTORS, mbcount * sizeof(AVMotionVector));
            if (!sd)
                return;
            memcpy(sd->data, mvs, mbcount * sizeof(AVMotionVector));
        }

        av_freep(&mvs);
    }

    /* TODO: export all the following to make them accessible for users (and filters) */
    if (avctx->hwaccel || !mbtype_table
        || (avctx->codec->capabilities&CODEC_CAP_HWACCEL_VDPAU))
        return;


    if (avctx->debug & (FF_DEBUG_SKIP | FF_DEBUG_QP | FF_DEBUG_MB_TYPE)) {
        int x,y;

        av_log(avctx, AV_LOG_DEBUG, "New frame, type: %c\n",
               av_get_picture_type_char(pict->pict_type));
        for (y = 0; y < mb_height; y++) {
            for (x = 0; x < mb_width; x++) {
                if (avctx->debug & FF_DEBUG_SKIP) {
                    int count = mbskip_table[x + y * mb_stride];
                    if (count > 9)
                        count = 9;
                    av_log(avctx, AV_LOG_DEBUG, "%1d", count);
                }
                if (avctx->debug & FF_DEBUG_QP) {
                    av_log(avctx, AV_LOG_DEBUG, "%2d",
                           qscale_table[x + y * mb_stride]);
                }
                if (avctx->debug & FF_DEBUG_MB_TYPE) {
                    int mb_type = mbtype_table[x + y * mb_stride];
                    // Type & MV direction
                    if (IS_PCM(mb_type))
                        av_log(avctx, AV_LOG_DEBUG, "P");
                    else if (IS_INTRA(mb_type) && IS_ACPRED(mb_type))
                        av_log(avctx, AV_LOG_DEBUG, "A");
                    else if (IS_INTRA4x4(mb_type))
                        av_log(avctx, AV_LOG_DEBUG, "i");
                    else if (IS_INTRA16x16(mb_type))
                        av_log(avctx, AV_LOG_DEBUG, "I");
                    else if (IS_DIRECT(mb_type) && IS_SKIP(mb_type))
                        av_log(avctx, AV_LOG_DEBUG, "d");
                    else if (IS_DIRECT(mb_type))
                        av_log(avctx, AV_LOG_DEBUG, "D");
                    else if (IS_GMC(mb_type) && IS_SKIP(mb_type))
                        av_log(avctx, AV_LOG_DEBUG, "g");
                    else if (IS_GMC(mb_type))
                        av_log(avctx, AV_LOG_DEBUG, "G");
                    else if (IS_SKIP(mb_type))
                        av_log(avctx, AV_LOG_DEBUG, "S");
                    else if (!USES_LIST(mb_type, 1))
                        av_log(avctx, AV_LOG_DEBUG, ">");
                    else if (!USES_LIST(mb_type, 0))
                        av_log(avctx, AV_LOG_DEBUG, "<");
                    else {
                        av_assert2(USES_LIST(mb_type, 0) && USES_LIST(mb_type, 1));
                        av_log(avctx, AV_LOG_DEBUG, "X");
                    }

                    // segmentation
                    if (IS_8X8(mb_type))
                        av_log(avctx, AV_LOG_DEBUG, "+");
                    else if (IS_16X8(mb_type))
                        av_log(avctx, AV_LOG_DEBUG, "-");
                    else if (IS_8X16(mb_type))
                        av_log(avctx, AV_LOG_DEBUG, "|");
                    else if (IS_INTRA(mb_type) || IS_16X16(mb_type))
                        av_log(avctx, AV_LOG_DEBUG, " ");
                    else
                        av_log(avctx, AV_LOG_DEBUG, "?");


                    if (IS_INTERLACED(mb_type))
                        av_log(avctx, AV_LOG_DEBUG, "=");
                    else
                        av_log(avctx, AV_LOG_DEBUG, " ");
                }
            }
            av_log(avctx, AV_LOG_DEBUG, "\n");
        }
    }

    if ((avctx->debug & (FF_DEBUG_VIS_QP | FF_DEBUG_VIS_MB_TYPE)) ||
        (avctx->debug_mv)) {
        int mb_y;
        int i;
        int h_chroma_shift, v_chroma_shift, block_height;
#if FF_API_VISMV
        const int shift = 1 + quarter_sample;
        uint8_t *ptr;
        const int width          = avctx->width;
        const int height         = avctx->height;
#endif
        const int mv_sample_log2 = avctx->codec_id == AV_CODEC_ID_H264 || avctx->codec_id == AV_CODEC_ID_SVQ3 ? 2 : 1;
        const int mv_stride      = (mb_width << mv_sample_log2) +
                                   (avctx->codec->id == AV_CODEC_ID_H264 ? 0 : 1);

        *low_delay = 0; // needed to see the vectors without trashing the buffers

        avcodec_get_chroma_sub_sample(avctx->pix_fmt, &h_chroma_shift, &v_chroma_shift);

        av_frame_make_writable(pict);

        pict->opaque = NULL;
#if FF_API_VISMV
        ptr          = pict->data[0];
#endif
        block_height = 16 >> v_chroma_shift;

        for (mb_y = 0; mb_y < mb_height; mb_y++) {
            int mb_x;
            for (mb_x = 0; mb_x < mb_width; mb_x++) {
                const int mb_index = mb_x + mb_y * mb_stride;
#if FF_API_VISMV
                if ((avctx->debug_mv) && motion_val[0]) {
                    int type;
                    for (type = 0; type < 3; type++) {
                        int direction = 0;
                        switch (type) {
                        case 0:
                            if ((!(avctx->debug_mv & FF_DEBUG_VIS_MV_P_FOR)) ||
                                (pict->pict_type!= AV_PICTURE_TYPE_P))
                                continue;
                            direction = 0;
                            break;
                        case 1:
                            if ((!(avctx->debug_mv & FF_DEBUG_VIS_MV_B_FOR)) ||
                                (pict->pict_type!= AV_PICTURE_TYPE_B))
                                continue;
                            direction = 0;
                            break;
                        case 2:
                            if ((!(avctx->debug_mv & FF_DEBUG_VIS_MV_B_BACK)) ||
                                (pict->pict_type!= AV_PICTURE_TYPE_B))
                                continue;
                            direction = 1;
                            break;
                        }
                        if (!USES_LIST(mbtype_table[mb_index], direction))
                            continue;

                        if (IS_8X8(mbtype_table[mb_index])) {
                            int i;
                            for (i = 0; i < 4; i++) {
                                int sx = mb_x * 16 + 4 + 8 * (i & 1);
                                int sy = mb_y * 16 + 4 + 8 * (i >> 1);
                                int xy = (mb_x * 2 + (i & 1) +
                                          (mb_y * 2 + (i >> 1)) * mv_stride) << (mv_sample_log2 - 1);
                                int mx = (motion_val[direction][xy][0] >> shift) + sx;
                                int my = (motion_val[direction][xy][1] >> shift) + sy;
                                draw_arrow(ptr, sx, sy, mx, my, width,
                                           height, pict->linesize[0], 100, 0, direction);
                            }
                        } else if (IS_16X8(mbtype_table[mb_index])) {
                            int i;
                            for (i = 0; i < 2; i++) {
                                int sx = mb_x * 16 + 8;
                                int sy = mb_y * 16 + 4 + 8 * i;
                                int xy = (mb_x * 2 + (mb_y * 2 + i) * mv_stride) << (mv_sample_log2 - 1);
                                int mx = (motion_val[direction][xy][0] >> shift);
                                int my = (motion_val[direction][xy][1] >> shift);

                                if (IS_INTERLACED(mbtype_table[mb_index]))
                                    my *= 2;

                                draw_arrow(ptr, sx, sy, mx + sx, my + sy, width,
                                           height, pict->linesize[0], 100, 0, direction);
                            }
                        } else if (IS_8X16(mbtype_table[mb_index])) {
                            int i;
                            for (i = 0; i < 2; i++) {
                                int sx = mb_x * 16 + 4 + 8 * i;
                                int sy = mb_y * 16 + 8;
                                int xy = (mb_x * 2 + i + mb_y * 2 * mv_stride) << (mv_sample_log2 - 1);
                                int mx = motion_val[direction][xy][0] >> shift;
                                int my = motion_val[direction][xy][1] >> shift;

                                if (IS_INTERLACED(mbtype_table[mb_index]))
                                    my *= 2;

                                draw_arrow(ptr, sx, sy, mx + sx, my + sy, width,
                                           height, pict->linesize[0], 100, 0, direction);
                            }
                        } else {
                              int sx= mb_x * 16 + 8;
                              int sy= mb_y * 16 + 8;
                              int xy= (mb_x + mb_y * mv_stride) << mv_sample_log2;
                              int mx= (motion_val[direction][xy][0]>>shift) + sx;
                              int my= (motion_val[direction][xy][1]>>shift) + sy;
                              draw_arrow(ptr, sx, sy, mx, my, width, height, pict->linesize[0], 100, 0, direction);
                        }
                    }
                }
#endif
                if ((avctx->debug & FF_DEBUG_VIS_QP)) {
                    uint64_t c = (qscale_table[mb_index] * 128 / 31) *
                                 0x0101010101010101ULL;
                    int y;
                    for (y = 0; y < block_height; y++) {
                        *(uint64_t *)(pict->data[1] + 8 * mb_x +
                                      (block_height * mb_y + y) *
                                      pict->linesize[1]) = c;
                        *(uint64_t *)(pict->data[2] + 8 * mb_x +
                                      (block_height * mb_y + y) *
                                      pict->linesize[2]) = c;
                    }
                }
                if ((avctx->debug & FF_DEBUG_VIS_MB_TYPE) &&
                    motion_val[0]) {
                    int mb_type = mbtype_table[mb_index];
                    uint64_t u,v;
                    int y;
#define COLOR(theta, r) \
    u = (int)(128 + r * cos(theta * 3.141592 / 180)); \
    v = (int)(128 + r * sin(theta * 3.141592 / 180));


                    u = v = 128;
                    if (IS_PCM(mb_type)) {
                        COLOR(120, 48)
                    } else if ((IS_INTRA(mb_type) && IS_ACPRED(mb_type)) ||
                               IS_INTRA16x16(mb_type)) {
                        COLOR(30, 48)
                    } else if (IS_INTRA4x4(mb_type)) {
                        COLOR(90, 48)
                    } else if (IS_DIRECT(mb_type) && IS_SKIP(mb_type)) {
                        // COLOR(120, 48)
                    } else if (IS_DIRECT(mb_type)) {
                        COLOR(150, 48)
                    } else if (IS_GMC(mb_type) && IS_SKIP(mb_type)) {
                        COLOR(170, 48)
                    } else if (IS_GMC(mb_type)) {
                        COLOR(190, 48)
                    } else if (IS_SKIP(mb_type)) {
                        // COLOR(180, 48)
                    } else if (!USES_LIST(mb_type, 1)) {
                        COLOR(240, 48)
                    } else if (!USES_LIST(mb_type, 0)) {
                        COLOR(0, 48)
                    } else {
                        av_assert2(USES_LIST(mb_type, 0) && USES_LIST(mb_type, 1));
                        COLOR(300,48)
                    }

                    u *= 0x0101010101010101ULL;
                    v *= 0x0101010101010101ULL;
                    for (y = 0; y < block_height; y++) {
                        *(uint64_t *)(pict->data[1] + 8 * mb_x +
                                      (block_height * mb_y + y) * pict->linesize[1]) = u;
                        *(uint64_t *)(pict->data[2] + 8 * mb_x +
                                      (block_height * mb_y + y) * pict->linesize[2]) = v;
                    }

                    // segmentation
                    if (IS_8X8(mb_type) || IS_16X8(mb_type)) {
                        *(uint64_t *)(pict->data[0] + 16 * mb_x + 0 +
                                      (16 * mb_y + 8) * pict->linesize[0]) ^= 0x8080808080808080ULL;
                        *(uint64_t *)(pict->data[0] + 16 * mb_x + 8 +
                                      (16 * mb_y + 8) * pict->linesize[0]) ^= 0x8080808080808080ULL;
                    }
                    if (IS_8X8(mb_type) || IS_8X16(mb_type)) {
                        for (y = 0; y < 16; y++)
                            pict->data[0][16 * mb_x + 8 + (16 * mb_y + y) *
                                          pict->linesize[0]] ^= 0x80;
                    }
                    if (IS_8X8(mb_type) && mv_sample_log2 >= 2) {
                        int dm = 1 << (mv_sample_log2 - 2);
                        for (i = 0; i < 4; i++) {
                            int sx = mb_x * 16 + 8 * (i & 1);
                            int sy = mb_y * 16 + 8 * (i >> 1);
                            int xy = (mb_x * 2 + (i & 1) +
                                     (mb_y * 2 + (i >> 1)) * mv_stride) << (mv_sample_log2 - 1);
                            // FIXME bidir
                            int32_t *mv = (int32_t *) &motion_val[0][xy];
                            if (mv[0] != mv[dm] ||
                                mv[dm * mv_stride] != mv[dm * (mv_stride + 1)])
                                for (y = 0; y < 8; y++)
                                    pict->data[0][sx + 4 + (sy + y) * pict->linesize[0]] ^= 0x80;
                            if (mv[0] != mv[dm * mv_stride] || mv[dm] != mv[dm * (mv_stride + 1)])
                                *(uint64_t *)(pict->data[0] + sx + (sy + 4) *
                                              pict->linesize[0]) ^= 0x8080808080808080ULL;
                        }
                    }

                    if (IS_INTERLACED(mb_type) &&
                        avctx->codec->id == AV_CODEC_ID_H264) {
                        // hmm
                    }
                }
                mbskip_table[mb_index] = 0;
            }
        }
    }
}

void ff_print_debug_info(MpegEncContext *s, Picture *p, AVFrame *pict)
{
    ff_print_debug_info2(s->avctx, pict, s->mbskip_table, p->mb_type,
                         p->qscale_table, p->motion_val, &s->low_delay,
                         s->mb_width, s->mb_height, s->mb_stride, s->quarter_sample);
}

int ff_mpv_export_qp_table(MpegEncContext *s, AVFrame *f, Picture *p, int qp_type)
{
    AVBufferRef *ref = av_buffer_ref(p->qscale_table_buf);
    int offset = 2*s->mb_stride + 1;
    if(!ref)
        return AVERROR(ENOMEM);
    av_assert0(ref->size >= offset + s->mb_stride * ((f->height+15)/16));
    ref->size -= offset;
    ref->data += offset;
    return av_frame_set_qp_table(f, ref, s->mb_stride, qp_type);
}

static inline int hpel_motion_lowres(MpegEncContext *s,
                                     uint8_t *dest, uint8_t *src,
                                     int field_based, int field_select,
                                     int src_x, int src_y,
                                     int width, int height, ptrdiff_t stride,
                                     int h_edge_pos, int v_edge_pos,
                                     int w, int h, h264_chroma_mc_func *pix_op,
                                     int motion_x, int motion_y)
{
    const int lowres   = s->avctx->lowres;
    const int op_index = FFMIN(lowres, 3);
    const int s_mask   = (2 << lowres) - 1;
    int emu = 0;
    int sx, sy;

    if (s->quarter_sample) {
        motion_x /= 2;
        motion_y /= 2;
    }

    sx = motion_x & s_mask;
    sy = motion_y & s_mask;
    src_x += motion_x >> lowres + 1;
    src_y += motion_y >> lowres + 1;

    src   += src_y * stride + src_x;

    if ((unsigned)src_x > FFMAX( h_edge_pos - (!!sx) - w,                 0) ||
        (unsigned)src_y > FFMAX((v_edge_pos >> field_based) - (!!sy) - h, 0)) {
        s->vdsp.emulated_edge_mc(s->edge_emu_buffer, src,
                                 s->linesize, s->linesize,
                                 w + 1, (h + 1) << field_based,
                                 src_x, src_y   << field_based,
                                 h_edge_pos, v_edge_pos);
        src = s->edge_emu_buffer;
        emu = 1;
    }

    sx = (sx << 2) >> lowres;
    sy = (sy << 2) >> lowres;
    if (field_select)
        src += s->linesize;
    pix_op[op_index](dest, src, stride, h, sx, sy);
    return emu;
}

/* apply one mpeg motion vector to the three components */
static av_always_inline void mpeg_motion_lowres(MpegEncContext *s,
                                                uint8_t *dest_y,
                                                uint8_t *dest_cb,
                                                uint8_t *dest_cr,
                                                int field_based,
                                                int bottom_field,
                                                int field_select,
                                                uint8_t **ref_picture,
                                                h264_chroma_mc_func *pix_op,
                                                int motion_x, int motion_y,
                                                int h, int mb_y)
{
    uint8_t *ptr_y, *ptr_cb, *ptr_cr;
    int mx, my, src_x, src_y, uvsrc_x, uvsrc_y, sx, sy, uvsx, uvsy;
    ptrdiff_t uvlinesize, linesize;
    const int lowres     = s->avctx->lowres;
    const int op_index   = FFMIN(lowres-1+s->chroma_x_shift, 3);
    const int block_s    = 8>>lowres;
    const int s_mask     = (2 << lowres) - 1;
    const int h_edge_pos = s->h_edge_pos >> lowres;
    const int v_edge_pos = s->v_edge_pos >> lowres;
    linesize   = s->current_picture.f->linesize[0] << field_based;
    uvlinesize = s->current_picture.f->linesize[1] << field_based;

    // FIXME obviously not perfect but qpel will not work in lowres anyway
    if (s->quarter_sample) {
        motion_x /= 2;
        motion_y /= 2;
    }

    if(field_based){
        motion_y += (bottom_field - field_select)*((1 << lowres)-1);
    }

    sx = motion_x & s_mask;
    sy = motion_y & s_mask;
    src_x = s->mb_x * 2 * block_s + (motion_x >> lowres + 1);
    src_y = (mb_y * 2 * block_s >> field_based) + (motion_y >> lowres + 1);

    if (s->out_format == FMT_H263) {
        uvsx    = ((motion_x >> 1) & s_mask) | (sx & 1);
        uvsy    = ((motion_y >> 1) & s_mask) | (sy & 1);
        uvsrc_x = src_x >> 1;
        uvsrc_y = src_y >> 1;
    } else if (s->out_format == FMT_H261) {
        // even chroma mv's are full pel in H261
        mx      = motion_x / 4;
        my      = motion_y / 4;
        uvsx    = (2 * mx) & s_mask;
        uvsy    = (2 * my) & s_mask;
        uvsrc_x = s->mb_x * block_s + (mx >> lowres);
        uvsrc_y =    mb_y * block_s + (my >> lowres);
    } else {
        if(s->chroma_y_shift){
            mx      = motion_x / 2;
            my      = motion_y / 2;
            uvsx    = mx & s_mask;
            uvsy    = my & s_mask;
            uvsrc_x = s->mb_x * block_s                 + (mx >> lowres + 1);
            uvsrc_y =   (mb_y * block_s >> field_based) + (my >> lowres + 1);
        } else {
            if(s->chroma_x_shift){
            //Chroma422
                mx = motion_x / 2;
                uvsx = mx & s_mask;
                uvsy = motion_y & s_mask;
                uvsrc_y = src_y;
                uvsrc_x = s->mb_x*block_s               + (mx >> (lowres+1));
            } else {
            //Chroma444
                uvsx = motion_x & s_mask;
                uvsy = motion_y & s_mask;
                uvsrc_x = src_x;
                uvsrc_y = src_y;
            }
        }
    }

    ptr_y  = ref_picture[0] + src_y   * linesize   + src_x;
    ptr_cb = ref_picture[1] + uvsrc_y * uvlinesize + uvsrc_x;
    ptr_cr = ref_picture[2] + uvsrc_y * uvlinesize + uvsrc_x;

    if ((unsigned) src_x > FFMAX( h_edge_pos - (!!sx) - 2 * block_s,       0) || uvsrc_y<0 ||
        (unsigned) src_y > FFMAX((v_edge_pos >> field_based) - (!!sy) - h, 0)) {
        s->vdsp.emulated_edge_mc(s->edge_emu_buffer, ptr_y,
                                 linesize >> field_based, linesize >> field_based,
                                 17, 17 + field_based,
                                src_x, src_y << field_based, h_edge_pos,
                                v_edge_pos);
        ptr_y = s->edge_emu_buffer;
        if (!CONFIG_GRAY || !(s->flags & CODEC_FLAG_GRAY)) {
            uint8_t *ubuf = s->edge_emu_buffer + 18 * s->linesize;
            uint8_t *vbuf =ubuf + 9 * s->uvlinesize;
            s->vdsp.emulated_edge_mc(ubuf,  ptr_cb,
                                     uvlinesize >> field_based, uvlinesize >> field_based,
                                     9, 9 + field_based,
                                    uvsrc_x, uvsrc_y << field_based,
                                    h_edge_pos >> 1, v_edge_pos >> 1);
            s->vdsp.emulated_edge_mc(vbuf,  ptr_cr,
                                     uvlinesize >> field_based,uvlinesize >> field_based,
                                     9, 9 + field_based,
                                    uvsrc_x, uvsrc_y << field_based,
                                    h_edge_pos >> 1, v_edge_pos >> 1);
            ptr_cb = ubuf;
            ptr_cr = vbuf;
        }
    }

    // FIXME use this for field pix too instead of the obnoxious hack which changes picture.f->data
    if (bottom_field) {
        dest_y  += s->linesize;
        dest_cb += s->uvlinesize;
        dest_cr += s->uvlinesize;
    }

    if (field_select) {
        ptr_y   += s->linesize;
        ptr_cb  += s->uvlinesize;
        ptr_cr  += s->uvlinesize;
    }

    sx = (sx << 2) >> lowres;
    sy = (sy << 2) >> lowres;
    pix_op[lowres - 1](dest_y, ptr_y, linesize, h, sx, sy);

    if (!CONFIG_GRAY || !(s->flags & CODEC_FLAG_GRAY)) {
        int hc = s->chroma_y_shift ? (h+1-bottom_field)>>1 : h;
        uvsx = (uvsx << 2) >> lowres;
        uvsy = (uvsy << 2) >> lowres;
        if (hc) {
            pix_op[op_index](dest_cb, ptr_cb, uvlinesize, hc, uvsx, uvsy);
            pix_op[op_index](dest_cr, ptr_cr, uvlinesize, hc, uvsx, uvsy);
        }
    }
    // FIXME h261 lowres loop filter
}

static inline void chroma_4mv_motion_lowres(MpegEncContext *s,
                                            uint8_t *dest_cb, uint8_t *dest_cr,
                                            uint8_t **ref_picture,
                                            h264_chroma_mc_func * pix_op,
                                            int mx, int my)
{
    const int lowres     = s->avctx->lowres;
    const int op_index   = FFMIN(lowres, 3);
    const int block_s    = 8 >> lowres;
    const int s_mask     = (2 << lowres) - 1;
    const int h_edge_pos = s->h_edge_pos >> lowres + 1;
    const int v_edge_pos = s->v_edge_pos >> lowres + 1;
    int emu = 0, src_x, src_y, sx, sy;
    ptrdiff_t offset;
    uint8_t *ptr;

    if (s->quarter_sample) {
        mx /= 2;
        my /= 2;
    }

    /* In case of 8X8, we construct a single chroma motion vector
       with a special rounding */
    mx = ff_h263_round_chroma(mx);
    my = ff_h263_round_chroma(my);

    sx = mx & s_mask;
    sy = my & s_mask;
    src_x = s->mb_x * block_s + (mx >> lowres + 1);
    src_y = s->mb_y * block_s + (my >> lowres + 1);

    offset = src_y * s->uvlinesize + src_x;
    ptr = ref_picture[1] + offset;
    if ((unsigned) src_x > FFMAX(h_edge_pos - (!!sx) - block_s, 0) ||
        (unsigned) src_y > FFMAX(v_edge_pos - (!!sy) - block_s, 0)) {
        s->vdsp.emulated_edge_mc(s->edge_emu_buffer, ptr,
                                 s->uvlinesize, s->uvlinesize,
                                 9, 9,
                                 src_x, src_y, h_edge_pos, v_edge_pos);
        ptr = s->edge_emu_buffer;
        emu = 1;
    }
    sx = (sx << 2) >> lowres;
    sy = (sy << 2) >> lowres;
    pix_op[op_index](dest_cb, ptr, s->uvlinesize, block_s, sx, sy);

    ptr = ref_picture[2] + offset;
    if (emu) {
        s->vdsp.emulated_edge_mc(s->edge_emu_buffer, ptr,
                                 s->uvlinesize, s->uvlinesize,
                                 9, 9,
                                 src_x, src_y, h_edge_pos, v_edge_pos);
        ptr = s->edge_emu_buffer;
    }
    pix_op[op_index](dest_cr, ptr, s->uvlinesize, block_s, sx, sy);
}

/**
 * motion compensation of a single macroblock
 * @param s context
 * @param dest_y luma destination pointer
 * @param dest_cb chroma cb/u destination pointer
 * @param dest_cr chroma cr/v destination pointer
 * @param dir direction (0->forward, 1->backward)
 * @param ref_picture array[3] of pointers to the 3 planes of the reference picture
 * @param pix_op halfpel motion compensation function (average or put normally)
 * the motion vectors are taken from s->mv and the MV type from s->mv_type
 */
static inline void MPV_motion_lowres(MpegEncContext *s,
                                     uint8_t *dest_y, uint8_t *dest_cb,
                                     uint8_t *dest_cr,
                                     int dir, uint8_t **ref_picture,
                                     h264_chroma_mc_func *pix_op)
{
    int mx, my;
    int mb_x, mb_y, i;
    const int lowres  = s->avctx->lowres;
    const int block_s = 8 >>lowres;

    mb_x = s->mb_x;
    mb_y = s->mb_y;

    switch (s->mv_type) {
    case MV_TYPE_16X16:
        mpeg_motion_lowres(s, dest_y, dest_cb, dest_cr,
                           0, 0, 0,
                           ref_picture, pix_op,
                           s->mv[dir][0][0], s->mv[dir][0][1],
                           2 * block_s, mb_y);
        break;
    case MV_TYPE_8X8:
        mx = 0;
        my = 0;
        for (i = 0; i < 4; i++) {
            hpel_motion_lowres(s, dest_y + ((i & 1) + (i >> 1) *
                               s->linesize) * block_s,
                               ref_picture[0], 0, 0,
                               (2 * mb_x + (i & 1)) * block_s,
                               (2 * mb_y + (i >> 1)) * block_s,
                               s->width, s->height, s->linesize,
                               s->h_edge_pos >> lowres, s->v_edge_pos >> lowres,
                               block_s, block_s, pix_op,
                               s->mv[dir][i][0], s->mv[dir][i][1]);

            mx += s->mv[dir][i][0];
            my += s->mv[dir][i][1];
        }

        if (!CONFIG_GRAY || !(s->flags & CODEC_FLAG_GRAY))
            chroma_4mv_motion_lowres(s, dest_cb, dest_cr, ref_picture,
                                     pix_op, mx, my);
        break;
    case MV_TYPE_FIELD:
        if (s->picture_structure == PICT_FRAME) {
            /* top field */
            mpeg_motion_lowres(s, dest_y, dest_cb, dest_cr,
                               1, 0, s->field_select[dir][0],
                               ref_picture, pix_op,
                               s->mv[dir][0][0], s->mv[dir][0][1],
                               block_s, mb_y);
            /* bottom field */
            mpeg_motion_lowres(s, dest_y, dest_cb, dest_cr,
                               1, 1, s->field_select[dir][1],
                               ref_picture, pix_op,
                               s->mv[dir][1][0], s->mv[dir][1][1],
                               block_s, mb_y);
        } else {
            if (s->picture_structure != s->field_select[dir][0] + 1 &&
                s->pict_type != AV_PICTURE_TYPE_B && !s->first_field) {
                ref_picture = s->current_picture_ptr->f->data;

            }
            mpeg_motion_lowres(s, dest_y, dest_cb, dest_cr,
                               0, 0, s->field_select[dir][0],
                               ref_picture, pix_op,
                               s->mv[dir][0][0],
                               s->mv[dir][0][1], 2 * block_s, mb_y >> 1);
            }
        break;
    case MV_TYPE_16X8:
        for (i = 0; i < 2; i++) {
            uint8_t **ref2picture;

            if (s->picture_structure == s->field_select[dir][i] + 1 ||
                s->pict_type == AV_PICTURE_TYPE_B || s->first_field) {
                ref2picture = ref_picture;
            } else {
                ref2picture = s->current_picture_ptr->f->data;
            }

            mpeg_motion_lowres(s, dest_y, dest_cb, dest_cr,
                               0, 0, s->field_select[dir][i],
                               ref2picture, pix_op,
                               s->mv[dir][i][0], s->mv[dir][i][1] +
                               2 * block_s * i, block_s, mb_y >> 1);

            dest_y  +=  2 * block_s *  s->linesize;
            dest_cb += (2 * block_s >> s->chroma_y_shift) * s->uvlinesize;
            dest_cr += (2 * block_s >> s->chroma_y_shift) * s->uvlinesize;
        }
        break;
    case MV_TYPE_DMV:
        if (s->picture_structure == PICT_FRAME) {
            for (i = 0; i < 2; i++) {
                int j;
                for (j = 0; j < 2; j++) {
                    mpeg_motion_lowres(s, dest_y, dest_cb, dest_cr,
                                       1, j, j ^ i,
                                       ref_picture, pix_op,
                                       s->mv[dir][2 * i + j][0],
                                       s->mv[dir][2 * i + j][1],
                                       block_s, mb_y);
                }
                pix_op = s->h264chroma.avg_h264_chroma_pixels_tab;
            }
        } else {
            for (i = 0; i < 2; i++) {
                mpeg_motion_lowres(s, dest_y, dest_cb, dest_cr,
                                   0, 0, s->picture_structure != i + 1,
                                   ref_picture, pix_op,
                                   s->mv[dir][2 * i][0],s->mv[dir][2 * i][1],
                                   2 * block_s, mb_y >> 1);

                // after put we make avg of the same block
                pix_op = s->h264chroma.avg_h264_chroma_pixels_tab;

                // opposite parity is always in the same
                // frame if this is second field
                if (!s->first_field) {
                    ref_picture = s->current_picture_ptr->f->data;
                }
            }
        }
        break;
    default:
        av_assert2(0);
    }
}

/**
 * find the lowest MB row referenced in the MVs
 */
int ff_mpv_lowest_referenced_row(MpegEncContext *s, int dir)
{
    int my_max = INT_MIN, my_min = INT_MAX, qpel_shift = !s->quarter_sample;
    int my, off, i, mvs;

    if (s->picture_structure != PICT_FRAME || s->mcsel)
        goto unhandled;

    switch (s->mv_type) {
        case MV_TYPE_16X16:
            mvs = 1;
            break;
        case MV_TYPE_16X8:
            mvs = 2;
            break;
        case MV_TYPE_8X8:
            mvs = 4;
            break;
        default:
            goto unhandled;
    }

    for (i = 0; i < mvs; i++) {
        my = s->mv[dir][i][1]<<qpel_shift;
        my_max = FFMAX(my_max, my);
        my_min = FFMIN(my_min, my);
    }

    off = (FFMAX(-my_min, my_max) + 63) >> 6;

    return FFMIN(FFMAX(s->mb_y + off, 0), s->mb_height-1);
unhandled:
    return s->mb_height-1;
}

/* put block[] to dest[] */
static inline void put_dct(MpegEncContext *s,
                           int16_t *block, int i, uint8_t *dest, int line_size, int qscale)
{
    s->dct_unquantize_intra(s, block, i, qscale);
    s->idsp.idct_put(dest, line_size, block);
}

/* add block[] to dest[] */
static inline void add_dct(MpegEncContext *s,
                           int16_t *block, int i, uint8_t *dest, int line_size)
{
    if (s->block_last_index[i] >= 0) {
        s->idsp.idct_add(dest, line_size, block);
    }
}

static inline void add_dequant_dct(MpegEncContext *s,
                           int16_t *block, int i, uint8_t *dest, int line_size, int qscale)
{
    if (s->block_last_index[i] >= 0) {
        s->dct_unquantize_inter(s, block, i, qscale);

        s->idsp.idct_add(dest, line_size, block);
    }
}

/**
 * Clean dc, ac, coded_block for the current non-intra MB.
 */
void ff_clean_intra_table_entries(MpegEncContext *s)
{
    int wrap = s->b8_stride;
    int xy = s->block_index[0];

    s->dc_val[0][xy           ] =
    s->dc_val[0][xy + 1       ] =
    s->dc_val[0][xy     + wrap] =
    s->dc_val[0][xy + 1 + wrap] = 1024;
    /* ac pred */
    memset(s->ac_val[0][xy       ], 0, 32 * sizeof(int16_t));
    memset(s->ac_val[0][xy + wrap], 0, 32 * sizeof(int16_t));
    if (s->msmpeg4_version>=3) {
        s->coded_block[xy           ] =
        s->coded_block[xy + 1       ] =
        s->coded_block[xy     + wrap] =
        s->coded_block[xy + 1 + wrap] = 0;
    }
    /* chroma */
    wrap = s->mb_stride;
    xy = s->mb_x + s->mb_y * wrap;
    s->dc_val[1][xy] =
    s->dc_val[2][xy] = 1024;
    /* ac pred */
    memset(s->ac_val[1][xy], 0, 16 * sizeof(int16_t));
    memset(s->ac_val[2][xy], 0, 16 * sizeof(int16_t));

    s->mbintra_table[xy]= 0;
}

/* generic function called after a macroblock has been parsed by the
   decoder or after it has been encoded by the encoder.

   Important variables used:
   s->mb_intra : true if intra macroblock
   s->mv_dir   : motion vector direction
   s->mv_type  : motion vector type
   s->mv       : motion vector
   s->interlaced_dct : true if interlaced dct used (mpeg2)
 */
static av_always_inline
void mpv_decode_mb_internal(MpegEncContext *s, int16_t block[12][64],
                            int lowres_flag, int is_mpeg12)
{
    const int mb_xy = s->mb_y * s->mb_stride + s->mb_x;

    if (CONFIG_XVMC &&
        s->avctx->hwaccel && s->avctx->hwaccel->decode_mb) {
        s->avctx->hwaccel->decode_mb(s);//xvmc uses pblocks
        return;
    }

    if(s->avctx->debug&FF_DEBUG_DCT_COEFF) {
       /* print DCT coefficients */
       int i,j;
       av_log(s->avctx, AV_LOG_DEBUG, "DCT coeffs of MB at %dx%d:\n", s->mb_x, s->mb_y);
       for(i=0; i<6; i++){
           for(j=0; j<64; j++){
               av_log(s->avctx, AV_LOG_DEBUG, "%5d",
                      block[i][s->idsp.idct_permutation[j]]);
           }
           av_log(s->avctx, AV_LOG_DEBUG, "\n");
       }
    }

    s->current_picture.qscale_table[mb_xy] = s->qscale;

    /* update DC predictors for P macroblocks */
    if (!s->mb_intra) {
        if (!is_mpeg12 && (s->h263_pred || s->h263_aic)) {
            if(s->mbintra_table[mb_xy])
                ff_clean_intra_table_entries(s);
        } else {
            s->last_dc[0] =
            s->last_dc[1] =
            s->last_dc[2] = 128 << s->intra_dc_precision;
        }
    }
    else if (!is_mpeg12 && (s->h263_pred || s->h263_aic))
        s->mbintra_table[mb_xy]=1;

    if (   (s->flags&CODEC_FLAG_PSNR)
        || s->avctx->frame_skip_threshold || s->avctx->frame_skip_factor
        || !(s->encoding && (s->intra_only || s->pict_type==AV_PICTURE_TYPE_B) && s->avctx->mb_decision != FF_MB_DECISION_RD)) { //FIXME precalc
        uint8_t *dest_y, *dest_cb, *dest_cr;
        int dct_linesize, dct_offset;
        op_pixels_func (*op_pix)[4];
        qpel_mc_func (*op_qpix)[16];
        const int linesize   = s->current_picture.f->linesize[0]; //not s->linesize as this would be wrong for field pics
        const int uvlinesize = s->current_picture.f->linesize[1];
        const int readable= s->pict_type != AV_PICTURE_TYPE_B || s->encoding || s->avctx->draw_horiz_band || lowres_flag;
        const int block_size= lowres_flag ? 8>>s->avctx->lowres : 8;

        /* avoid copy if macroblock skipped in last frame too */
        /* skip only during decoding as we might trash the buffers during encoding a bit */
        if(!s->encoding){
            uint8_t *mbskip_ptr = &s->mbskip_table[mb_xy];

            if (s->mb_skipped) {
                s->mb_skipped= 0;
                av_assert2(s->pict_type!=AV_PICTURE_TYPE_I);
                *mbskip_ptr = 1;
            } else if(!s->current_picture.reference) {
                *mbskip_ptr = 1;
            } else{
                *mbskip_ptr = 0; /* not skipped */
            }
        }

        dct_linesize = linesize << s->interlaced_dct;
        dct_offset   = s->interlaced_dct ? linesize : linesize * block_size;

        if(readable){
            dest_y=  s->dest[0];
            dest_cb= s->dest[1];
            dest_cr= s->dest[2];
        }else{
            dest_y = s->b_scratchpad;
            dest_cb= s->b_scratchpad+16*linesize;
            dest_cr= s->b_scratchpad+32*linesize;
        }

        if (!s->mb_intra) {
            /* motion handling */
            /* decoding or more than one mb_type (MC was already done otherwise) */
            if(!s->encoding){

                if(HAVE_THREADS && s->avctx->active_thread_type&FF_THREAD_FRAME) {
                    if (s->mv_dir & MV_DIR_FORWARD) {
                        ff_thread_await_progress(&s->last_picture_ptr->tf,
                                                 ff_mpv_lowest_referenced_row(s, 0),
                                                 0);
                    }
                    if (s->mv_dir & MV_DIR_BACKWARD) {
                        ff_thread_await_progress(&s->next_picture_ptr->tf,
                                                 ff_mpv_lowest_referenced_row(s, 1),
                                                 0);
                    }
                }

                if(lowres_flag){
                    h264_chroma_mc_func *op_pix = s->h264chroma.put_h264_chroma_pixels_tab;

                    if (s->mv_dir & MV_DIR_FORWARD) {
                        MPV_motion_lowres(s, dest_y, dest_cb, dest_cr, 0, s->last_picture.f->data, op_pix);
                        op_pix = s->h264chroma.avg_h264_chroma_pixels_tab;
                    }
                    if (s->mv_dir & MV_DIR_BACKWARD) {
                        MPV_motion_lowres(s, dest_y, dest_cb, dest_cr, 1, s->next_picture.f->data, op_pix);
                    }
                }else{
                    op_qpix = s->me.qpel_put;
                    if ((!s->no_rounding) || s->pict_type==AV_PICTURE_TYPE_B){
                        op_pix = s->hdsp.put_pixels_tab;
                    }else{
                        op_pix = s->hdsp.put_no_rnd_pixels_tab;
                    }
                    if (s->mv_dir & MV_DIR_FORWARD) {
                        ff_mpv_motion(s, dest_y, dest_cb, dest_cr, 0, s->last_picture.f->data, op_pix, op_qpix);
                        op_pix = s->hdsp.avg_pixels_tab;
                        op_qpix= s->me.qpel_avg;
                    }
                    if (s->mv_dir & MV_DIR_BACKWARD) {
                        ff_mpv_motion(s, dest_y, dest_cb, dest_cr, 1, s->next_picture.f->data, op_pix, op_qpix);
                    }
                }
            }

            /* skip dequant / idct if we are really late ;) */
            if(s->avctx->skip_idct){
                if(  (s->avctx->skip_idct >= AVDISCARD_NONREF && s->pict_type == AV_PICTURE_TYPE_B)
                   ||(s->avctx->skip_idct >= AVDISCARD_NONKEY && s->pict_type != AV_PICTURE_TYPE_I)
                   || s->avctx->skip_idct >= AVDISCARD_ALL)
                    goto skip_idct;
            }

            /* add dct residue */
            if(s->encoding || !(   s->msmpeg4_version || s->codec_id==AV_CODEC_ID_MPEG1VIDEO || s->codec_id==AV_CODEC_ID_MPEG2VIDEO
                                || (s->codec_id==AV_CODEC_ID_MPEG4 && !s->mpeg_quant))){
                add_dequant_dct(s, block[0], 0, dest_y                          , dct_linesize, s->qscale);
                add_dequant_dct(s, block[1], 1, dest_y              + block_size, dct_linesize, s->qscale);
                add_dequant_dct(s, block[2], 2, dest_y + dct_offset             , dct_linesize, s->qscale);
                add_dequant_dct(s, block[3], 3, dest_y + dct_offset + block_size, dct_linesize, s->qscale);

                if(!CONFIG_GRAY || !(s->flags&CODEC_FLAG_GRAY)){
                    if (s->chroma_y_shift){
                        add_dequant_dct(s, block[4], 4, dest_cb, uvlinesize, s->chroma_qscale);
                        add_dequant_dct(s, block[5], 5, dest_cr, uvlinesize, s->chroma_qscale);
                    }else{
                        dct_linesize >>= 1;
                        dct_offset >>=1;
                        add_dequant_dct(s, block[4], 4, dest_cb,              dct_linesize, s->chroma_qscale);
                        add_dequant_dct(s, block[5], 5, dest_cr,              dct_linesize, s->chroma_qscale);
                        add_dequant_dct(s, block[6], 6, dest_cb + dct_offset, dct_linesize, s->chroma_qscale);
                        add_dequant_dct(s, block[7], 7, dest_cr + dct_offset, dct_linesize, s->chroma_qscale);
                    }
                }
            } else if(is_mpeg12 || (s->codec_id != AV_CODEC_ID_WMV2)){
                add_dct(s, block[0], 0, dest_y                          , dct_linesize);
                add_dct(s, block[1], 1, dest_y              + block_size, dct_linesize);
                add_dct(s, block[2], 2, dest_y + dct_offset             , dct_linesize);
                add_dct(s, block[3], 3, dest_y + dct_offset + block_size, dct_linesize);

                if(!CONFIG_GRAY || !(s->flags&CODEC_FLAG_GRAY)){
                    if(s->chroma_y_shift){//Chroma420
                        add_dct(s, block[4], 4, dest_cb, uvlinesize);
                        add_dct(s, block[5], 5, dest_cr, uvlinesize);
                    }else{
                        //chroma422
                        dct_linesize = uvlinesize << s->interlaced_dct;
                        dct_offset   = s->interlaced_dct ? uvlinesize : uvlinesize*block_size;

                        add_dct(s, block[4], 4, dest_cb, dct_linesize);
                        add_dct(s, block[5], 5, dest_cr, dct_linesize);
                        add_dct(s, block[6], 6, dest_cb+dct_offset, dct_linesize);
                        add_dct(s, block[7], 7, dest_cr+dct_offset, dct_linesize);
                        if(!s->chroma_x_shift){//Chroma444
                            add_dct(s, block[8], 8, dest_cb+block_size, dct_linesize);
                            add_dct(s, block[9], 9, dest_cr+block_size, dct_linesize);
                            add_dct(s, block[10], 10, dest_cb+block_size+dct_offset, dct_linesize);
                            add_dct(s, block[11], 11, dest_cr+block_size+dct_offset, dct_linesize);
                        }
                    }
                }//fi gray
            }
            else if (CONFIG_WMV2_DECODER || CONFIG_WMV2_ENCODER) {
                ff_wmv2_add_mb(s, block, dest_y, dest_cb, dest_cr);
            }
        } else {
            /* dct only in intra block */
            if(s->encoding || !(s->codec_id==AV_CODEC_ID_MPEG1VIDEO || s->codec_id==AV_CODEC_ID_MPEG2VIDEO)){
                put_dct(s, block[0], 0, dest_y                          , dct_linesize, s->qscale);
                put_dct(s, block[1], 1, dest_y              + block_size, dct_linesize, s->qscale);
                put_dct(s, block[2], 2, dest_y + dct_offset             , dct_linesize, s->qscale);
                put_dct(s, block[3], 3, dest_y + dct_offset + block_size, dct_linesize, s->qscale);

                if(!CONFIG_GRAY || !(s->flags&CODEC_FLAG_GRAY)){
                    if(s->chroma_y_shift){
                        put_dct(s, block[4], 4, dest_cb, uvlinesize, s->chroma_qscale);
                        put_dct(s, block[5], 5, dest_cr, uvlinesize, s->chroma_qscale);
                    }else{
                        dct_offset >>=1;
                        dct_linesize >>=1;
                        put_dct(s, block[4], 4, dest_cb,              dct_linesize, s->chroma_qscale);
                        put_dct(s, block[5], 5, dest_cr,              dct_linesize, s->chroma_qscale);
                        put_dct(s, block[6], 6, dest_cb + dct_offset, dct_linesize, s->chroma_qscale);
                        put_dct(s, block[7], 7, dest_cr + dct_offset, dct_linesize, s->chroma_qscale);
                    }
                }
            }else{
                s->idsp.idct_put(dest_y,                           dct_linesize, block[0]);
                s->idsp.idct_put(dest_y              + block_size, dct_linesize, block[1]);
                s->idsp.idct_put(dest_y + dct_offset,              dct_linesize, block[2]);
                s->idsp.idct_put(dest_y + dct_offset + block_size, dct_linesize, block[3]);

                if(!CONFIG_GRAY || !(s->flags&CODEC_FLAG_GRAY)){
                    if(s->chroma_y_shift){
                        s->idsp.idct_put(dest_cb, uvlinesize, block[4]);
                        s->idsp.idct_put(dest_cr, uvlinesize, block[5]);
                    }else{

                        dct_linesize = uvlinesize << s->interlaced_dct;
                        dct_offset   = s->interlaced_dct ? uvlinesize : uvlinesize*block_size;

                        s->idsp.idct_put(dest_cb,              dct_linesize, block[4]);
                        s->idsp.idct_put(dest_cr,              dct_linesize, block[5]);
                        s->idsp.idct_put(dest_cb + dct_offset, dct_linesize, block[6]);
                        s->idsp.idct_put(dest_cr + dct_offset, dct_linesize, block[7]);
                        if(!s->chroma_x_shift){//Chroma444
                            s->idsp.idct_put(dest_cb + block_size,              dct_linesize, block[8]);
                            s->idsp.idct_put(dest_cr + block_size,              dct_linesize, block[9]);
                            s->idsp.idct_put(dest_cb + block_size + dct_offset, dct_linesize, block[10]);
                            s->idsp.idct_put(dest_cr + block_size + dct_offset, dct_linesize, block[11]);
                        }
                    }
                }//gray
            }
        }
skip_idct:
        if(!readable){
            s->hdsp.put_pixels_tab[0][0](s->dest[0], dest_y ,   linesize,16);
            s->hdsp.put_pixels_tab[s->chroma_x_shift][0](s->dest[1], dest_cb, uvlinesize,16 >> s->chroma_y_shift);
            s->hdsp.put_pixels_tab[s->chroma_x_shift][0](s->dest[2], dest_cr, uvlinesize,16 >> s->chroma_y_shift);
        }
    }
}

void ff_mpv_decode_mb(MpegEncContext *s, int16_t block[12][64])
{
#if !CONFIG_SMALL
    if(s->out_format == FMT_MPEG1) {
        if(s->avctx->lowres) mpv_decode_mb_internal(s, block, 1, 1);
        else                 mpv_decode_mb_internal(s, block, 0, 1);
    } else
#endif
    if(s->avctx->lowres) mpv_decode_mb_internal(s, block, 1, 0);
    else                  mpv_decode_mb_internal(s, block, 0, 0);
}

void ff_mpeg_draw_horiz_band(MpegEncContext *s, int y, int h)
{
    ff_draw_horiz_band(s->avctx, s->current_picture_ptr->f,
                       s->last_picture_ptr ? s->last_picture_ptr->f : NULL, y, h, s->picture_structure,
                       s->first_field, s->low_delay);
}

void ff_init_block_index(MpegEncContext *s){ //FIXME maybe rename
    const int linesize   = s->current_picture.f->linesize[0]; //not s->linesize as this would be wrong for field pics
    const int uvlinesize = s->current_picture.f->linesize[1];
    const int mb_size= 4 - s->avctx->lowres;

    s->block_index[0]= s->b8_stride*(s->mb_y*2    ) - 2 + s->mb_x*2;
    s->block_index[1]= s->b8_stride*(s->mb_y*2    ) - 1 + s->mb_x*2;
    s->block_index[2]= s->b8_stride*(s->mb_y*2 + 1) - 2 + s->mb_x*2;
    s->block_index[3]= s->b8_stride*(s->mb_y*2 + 1) - 1 + s->mb_x*2;
    s->block_index[4]= s->mb_stride*(s->mb_y + 1)                + s->b8_stride*s->mb_height*2 + s->mb_x - 1;
    s->block_index[5]= s->mb_stride*(s->mb_y + s->mb_height + 2) + s->b8_stride*s->mb_height*2 + s->mb_x - 1;
    //block_index is not used by mpeg2, so it is not affected by chroma_format

    s->dest[0] = s->current_picture.f->data[0] + ((s->mb_x - 1) <<  mb_size);
    s->dest[1] = s->current_picture.f->data[1] + ((s->mb_x - 1) << (mb_size - s->chroma_x_shift));
    s->dest[2] = s->current_picture.f->data[2] + ((s->mb_x - 1) << (mb_size - s->chroma_x_shift));

    if(!(s->pict_type==AV_PICTURE_TYPE_B && s->avctx->draw_horiz_band && s->picture_structure==PICT_FRAME))
    {
        if(s->picture_structure==PICT_FRAME){
        s->dest[0] += s->mb_y *   linesize << mb_size;
        s->dest[1] += s->mb_y * uvlinesize << (mb_size - s->chroma_y_shift);
        s->dest[2] += s->mb_y * uvlinesize << (mb_size - s->chroma_y_shift);
        }else{
            s->dest[0] += (s->mb_y>>1) *   linesize << mb_size;
            s->dest[1] += (s->mb_y>>1) * uvlinesize << (mb_size - s->chroma_y_shift);
            s->dest[2] += (s->mb_y>>1) * uvlinesize << (mb_size - s->chroma_y_shift);
            av_assert1((s->mb_y&1) == (s->picture_structure == PICT_BOTTOM_FIELD));
        }
    }
}

/**
 * Permute an 8x8 block.
 * @param block the block which will be permuted according to the given permutation vector
 * @param permutation the permutation vector
 * @param last the last non zero coefficient in scantable order, used to speed the permutation up
 * @param scantable the used scantable, this is only used to speed the permutation up, the block is not
 *                  (inverse) permutated to scantable order!
 */
void ff_block_permute(int16_t *block, uint8_t *permutation, const uint8_t *scantable, int last)
{
    int i;
    int16_t temp[64];

    if(last<=0) return;
    //if(permutation[1]==1) return; //FIXME it is ok but not clean and might fail for some permutations

    for(i=0; i<=last; i++){
        const int j= scantable[i];
        temp[j]= block[j];
        block[j]=0;
    }

    for(i=0; i<=last; i++){
        const int j= scantable[i];
        const int perm_j= permutation[j];
        block[perm_j]= temp[j];
    }
}

void ff_mpeg_flush(AVCodecContext *avctx){
    int i;
    MpegEncContext *s = avctx->priv_data;

    if (!s || !s->picture)
        return;

    for (i = 0; i < MAX_PICTURE_COUNT; i++)
        ff_mpeg_unref_picture(s, &s->picture[i]);
    s->current_picture_ptr = s->last_picture_ptr = s->next_picture_ptr = NULL;

    ff_mpeg_unref_picture(s, &s->current_picture);
    ff_mpeg_unref_picture(s, &s->last_picture);
    ff_mpeg_unref_picture(s, &s->next_picture);

    s->mb_x= s->mb_y= 0;
    s->closed_gop= 0;

    s->parse_context.state= -1;
    s->parse_context.frame_start_found= 0;
    s->parse_context.overread= 0;
    s->parse_context.overread_index= 0;
    s->parse_context.index= 0;
    s->parse_context.last_index= 0;
    s->bitstream_buffer_size=0;
    s->pp_time=0;
}

/**
 * set qscale and update qscale dependent variables.
 */
void ff_set_qscale(MpegEncContext * s, int qscale)
{
    if (qscale < 1)
        qscale = 1;
    else if (qscale > 31)
        qscale = 31;

    s->qscale = qscale;
    s->chroma_qscale= s->chroma_qscale_table[qscale];

    s->y_dc_scale= s->y_dc_scale_table[ qscale ];
    s->c_dc_scale= s->c_dc_scale_table[ s->chroma_qscale ];
}

void ff_mpv_report_decode_progress(MpegEncContext *s)
{
    if (s->pict_type != AV_PICTURE_TYPE_B && !s->partitioned_frame && !s->er.error_occurred)
        ff_thread_report_progress(&s->current_picture_ptr->tf, s->mb_y, 0);
}<|MERGE_RESOLUTION|>--- conflicted
+++ resolved
@@ -963,22 +963,16 @@
         s->bitstream_buffer      = NULL;
         s->bitstream_buffer_size = s->allocated_bitstream_buffer_size = 0;
 
-<<<<<<< HEAD
         if (s1->context_initialized){
 //             s->picture_range_start  += MAX_PICTURE_COUNT;
 //             s->picture_range_end    += MAX_PICTURE_COUNT;
             ff_mpv_idct_init(s);
-            if((ret = ff_mpv_common_init(s)) < 0){
+            if((err = ff_mpv_common_init(s)) < 0){
                 memset(s, 0, sizeof(MpegEncContext));
                 s->avctx = dst;
-                return ret;
+                return err;
             }
         }
-=======
-        ff_mpv_idct_init(s);
-        if ((err = ff_mpv_common_init(s)) < 0)
-            return err;
->>>>>>> 898e9a24
     }
 
     if (s->height != s1->height || s->width != s1->width || s->context_reinit) {
