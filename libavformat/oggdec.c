--- conflicted
+++ resolved
@@ -859,9 +859,5 @@
     .read_seek      = ogg_read_seek,
     .read_timestamp = ogg_read_timestamp,
     .extensions     = "ogg",
-<<<<<<< HEAD
-    .flags          = AVFMT_GENERIC_INDEX | AVFMT_TS_DISCONT,
-=======
-    .flags          = AVFMT_GENERIC_INDEX | AVFMT_NOBINSEARCH,
->>>>>>> 8ad3267c
+    .flags          = AVFMT_GENERIC_INDEX | AVFMT_TS_DISCONT | AVFMT_NOBINSEARCH,
 };