/*
 * copyright (c) 2001 Fabrice Bellard
 *
 * This file is part of FFmpeg.
 *
 * FFmpeg is free software; you can redistribute it and/or
 * modify it under the terms of the GNU Lesser General Public
 * License as published by the Free Software Foundation; either
 * version 2.1 of the License, or (at your option) any later version.
 *
 * FFmpeg is distributed in the hope that it will be useful,
 * but WITHOUT ANY WARRANTY; without even the implied warranty of
 * MERCHANTABILITY or FITNESS FOR A PARTICULAR PURPOSE.  See the GNU
 * Lesser General Public License for more details.
 *
 * You should have received a copy of the GNU Lesser General Public
 * License along with FFmpeg; if not, write to the Free Software
 * Foundation, Inc., 51 Franklin Street, Fifth Floor, Boston, MA 02110-1301 USA
 */

#ifndef AVFORMAT_AVFORMAT_H
#define AVFORMAT_AVFORMAT_H

/**
 * @file
 * @ingroup libavf
 * Main libavformat public API header
 */

/**
 * @defgroup libavf I/O and Muxing/Demuxing Library
 * @{
 *
 * Libavformat (lavf) is a library for dealing with various media container
 * formats. Its main two purposes are demuxing - i.e. splitting a media file
 * into component streams, and the reverse process of muxing - writing supplied
 * data in a specified container format. It also has an @ref lavf_io
 * "I/O module" which supports a number of protocols for accessing the data (e.g.
 * file, tcp, http and others). Before using lavf, you need to call
 * av_register_all() to register all compiled muxers, demuxers and protocols.
 * Unless you are absolutely sure you won't use libavformat's network
 * capabilities, you should also call avformat_network_init().
 *
 * A supported input format is described by an AVInputFormat struct, conversely
 * an output format is described by AVOutputFormat. You can iterate over all
 * registered input/output formats using the av_iformat_next() /
 * av_oformat_next() functions. The protocols layer is not part of the public
 * API, so you can only get the names of supported protocols with the
 * avio_enum_protocols() function.
 *
 * Main lavf structure used for both muxing and demuxing is AVFormatContext,
 * which exports all information about the file being read or written. As with
 * most Libavformat structures, its size is not part of public ABI, so it cannot be
 * allocated on stack or directly with av_malloc(). To create an
 * AVFormatContext, use avformat_alloc_context() (some functions, like
 * avformat_open_input() might do that for you).
 *
 * Most importantly an AVFormatContext contains:
 * @li the @ref AVFormatContext.iformat "input" or @ref AVFormatContext.oformat
 * "output" format. It is either autodetected or set by user for input;
 * always set by user for output.
 * @li an @ref AVFormatContext.streams "array" of AVStreams, which describe all
 * elementary streams stored in the file. AVStreams are typically referred to
 * using their index in this array.
 * @li an @ref AVFormatContext.pb "I/O context". It is either opened by lavf or
 * set by user for input, always set by user for output (unless you are dealing
 * with an AVFMT_NOFILE format).
 *
 * @section lavf_options Passing options to (de)muxers
 * Lavf allows to configure muxers and demuxers using the @ref avoptions
 * mechanism. Generic (format-independent) libavformat options are provided by
 * AVFormatContext, they can be examined from a user program by calling
 * av_opt_next() / av_opt_find() on an allocated AVFormatContext (or its AVClass
 * from avformat_get_class()). Private (format-specific) options are provided by
 * AVFormatContext.priv_data if and only if AVInputFormat.priv_class /
 * AVOutputFormat.priv_class of the corresponding format struct is non-NULL.
 * Further options may be provided by the @ref AVFormatContext.pb "I/O context",
 * if its AVClass is non-NULL, and the protocols layer. See the discussion on
 * nesting in @ref avoptions documentation to learn how to access those.
 *
 * @defgroup lavf_decoding Demuxing
 * @{
 * Demuxers read a media file and split it into chunks of data (@em packets). A
 * @ref AVPacket "packet" contains one or more encoded frames which belongs to a
 * single elementary stream. In the lavf API this process is represented by the
 * avformat_open_input() function for opening a file, av_read_frame() for
 * reading a single packet and finally avformat_close_input(), which does the
 * cleanup.
 *
 * @section lavf_decoding_open Opening a media file
 * The minimum information required to open a file is its URL or filename, which
 * is passed to avformat_open_input(), as in the following code:
 * @code
 * const char    *url = "in.mp3";
 * AVFormatContext *s = NULL;
 * int ret = avformat_open_input(&s, url, NULL, NULL);
 * if (ret < 0)
 *     abort();
 * @endcode
 * The above code attempts to allocate an AVFormatContext, open the
 * specified file (autodetecting the format) and read the header, exporting the
 * information stored there into s. Some formats do not have a header or do not
 * store enough information there, so it is recommended that you call the
 * avformat_find_stream_info() function which tries to read and decode a few
 * frames to find missing information.
 *
 * In some cases you might want to preallocate an AVFormatContext yourself with
 * avformat_alloc_context() and do some tweaking on it before passing it to
 * avformat_open_input(). One such case is when you want to use custom functions
 * for reading input data instead of lavf internal I/O layer.
 * To do that, create your own AVIOContext with avio_alloc_context(), passing
 * your reading callbacks to it. Then set the @em pb field of your
 * AVFormatContext to newly created AVIOContext.
 *
 * Since the format of the opened file is in general not known until after
 * avformat_open_input() has returned, it is not possible to set demuxer private
 * options on a preallocated context. Instead, the options should be passed to
 * avformat_open_input() wrapped in an AVDictionary:
 * @code
 * AVDictionary *options = NULL;
 * av_dict_set(&options, "video_size", "640x480", 0);
 * av_dict_set(&options, "pixel_format", "rgb24", 0);
 *
 * if (avformat_open_input(&s, url, NULL, &options) < 0)
 *     abort();
 * av_dict_free(&options);
 * @endcode
 * This code passes the private options 'video_size' and 'pixel_format' to the
 * demuxer. They would be necessary for e.g. the rawvideo demuxer, since it
 * cannot know how to interpret raw video data otherwise. If the format turns
 * out to be something different than raw video, those options will not be
 * recognized by the demuxer and therefore will not be applied. Such unrecognized
 * options are then returned in the options dictionary (recognized options are
 * consumed). The calling program can handle such unrecognized options as it
 * wishes, e.g.
 * @code
 * AVDictionaryEntry *e;
 * if (e = av_dict_get(options, "", NULL, AV_DICT_IGNORE_SUFFIX)) {
 *     fprintf(stderr, "Option %s not recognized by the demuxer.\n", e->key);
 *     abort();
 * }
 * @endcode
 *
 * After you have finished reading the file, you must close it with
 * avformat_close_input(). It will free everything associated with the file.
 *
 * @section lavf_decoding_read Reading from an opened file
 * Reading data from an opened AVFormatContext is done by repeatedly calling
 * av_read_frame() on it. Each call, if successful, will return an AVPacket
 * containing encoded data for one AVStream, identified by
 * AVPacket.stream_index. This packet may be passed straight into the libavcodec
 * decoding functions avcodec_decode_video2(), avcodec_decode_audio4() or
 * avcodec_decode_subtitle2() if the caller wishes to decode the data.
 *
 * AVPacket.pts, AVPacket.dts and AVPacket.duration timing information will be
 * set if known. They may also be unset (i.e. AV_NOPTS_VALUE for
 * pts/dts, 0 for duration) if the stream does not provide them. The timing
 * information will be in AVStream.time_base units, i.e. it has to be
 * multiplied by the timebase to convert them to seconds.
 *
 * If AVPacket.buf is set on the returned packet, then the packet is
 * allocated dynamically and the user may keep it indefinitely.
 * Otherwise, if AVPacket.buf is NULL, the packet data is backed by a
 * static storage somewhere inside the demuxer and the packet is only valid
 * until the next av_read_frame() call or closing the file. If the caller
 * requires a longer lifetime, av_dup_packet() will make an av_malloc()ed copy
 * of it.
 * In both cases, the packet must be freed with av_free_packet() when it is no
 * longer needed.
 *
 * @section lavf_decoding_seek Seeking
 * @}
 *
 * @defgroup lavf_encoding Muxing
 * @{
 * Muxers take encoded data in the form of @ref AVPacket "AVPackets" and write
 * it into files or other output bytestreams in the specified container format.
 *
 * The main API functions for muxing are avformat_write_header() for writing the
 * file header, av_write_frame() / av_interleaved_write_frame() for writing the
 * packets and av_write_trailer() for finalizing the file.
 *
 * At the beginning of the muxing process, the caller must first call
 * avformat_alloc_context() to create a muxing context. The caller then sets up
 * the muxer by filling the various fields in this context:
 *
 * - The @ref AVFormatContext.oformat "oformat" field must be set to select the
 *   muxer that will be used.
 * - Unless the format is of the AVFMT_NOFILE type, the @ref AVFormatContext.pb
 *   "pb" field must be set to an opened IO context, either returned from
 *   avio_open2() or a custom one.
 * - Unless the format is of the AVFMT_NOSTREAMS type, at least one stream must
 *   be created with the avformat_new_stream() function. The caller should fill
 *   the @ref AVStream.codec "stream codec context" information, such as the
 *   codec @ref AVCodecContext.codec_type "type", @ref AVCodecContext.codec_id
 *   "id" and other parameters (e.g. width / height, the pixel or sample format,
 *   etc.) as known. The @ref AVCodecContext.time_base "codec timebase" should
 *   be set to the timebase that the caller desires to use for this stream (note
 *   that the timebase actually used by the muxer can be different, as will be
 *   described later).
 * - The caller may fill in additional information, such as @ref
 *   AVFormatContext.metadata "global" or @ref AVStream.metadata "per-stream"
 *   metadata, @ref AVFormatContext.chapters "chapters", @ref
 *   AVFormatContext.programs "programs", etc. as described in the
 *   AVFormatContext documentation. Whether such information will actually be
 *   stored in the output depends on what the container format and the muxer
 *   support.
 *
 * When the muxing context is fully set up, the caller must call
 * avformat_write_header() to initialize the muxer internals and write the file
 * header. Whether anything actually is written to the IO context at this step
 * depends on the muxer, but this function must always be called. Any muxer
 * private options must be passed in the options parameter to this function.
 *
 * The data is then sent to the muxer by repeatedly calling av_write_frame() or
 * av_interleaved_write_frame() (consult those functions' documentation for
 * discussion on the difference between them; only one of them may be used with
 * a single muxing context, they should not be mixed). Do note that the timing
 * information on the packets sent to the muxer must be in the corresponding
 * AVStream's timebase. That timebase is set by the muxer (in the
 * avformat_write_header() step) and may be different from the timebase the
 * caller set on the codec context.
 *
 * Once all the data has been written, the caller must call av_write_trailer()
 * to flush any buffered packets and finalize the output file, then close the IO
 * context (if any) and finally free the muxing context with
 * avformat_free_context().
 * @}
 *
 * @defgroup lavf_io I/O Read/Write
 * @{
 * @}
 *
 * @defgroup lavf_codec Demuxers
 * @{
 * @defgroup lavf_codec_native Native Demuxers
 * @{
 * @}
 * @defgroup lavf_codec_wrappers External library wrappers
 * @{
 * @}
 * @}
 * @defgroup lavf_protos I/O Protocols
 * @{
 * @}
 * @defgroup lavf_internal Internal
 * @{
 * @}
 * @}
 *
 */

#include <time.h>
#include <stdio.h>  /* FILE */
#include "libavcodec/avcodec.h"
#include "libavutil/dict.h"
#include "libavutil/log.h"

#include "avio.h"
#include "libavformat/version.h"

struct AVFormatContext;

struct AVDeviceInfoList;
struct AVDeviceCapabilitiesQuery;

/**
 * @defgroup metadata_api Public Metadata API
 * @{
 * @ingroup libavf
 * The metadata API allows libavformat to export metadata tags to a client
 * application when demuxing. Conversely it allows a client application to
 * set metadata when muxing.
 *
 * Metadata is exported or set as pairs of key/value strings in the 'metadata'
 * fields of the AVFormatContext, AVStream, AVChapter and AVProgram structs
 * using the @ref lavu_dict "AVDictionary" API. Like all strings in FFmpeg,
 * metadata is assumed to be UTF-8 encoded Unicode. Note that metadata
 * exported by demuxers isn't checked to be valid UTF-8 in most cases.
 *
 * Important concepts to keep in mind:
 * -  Keys are unique; there can never be 2 tags with the same key. This is
 *    also meant semantically, i.e., a demuxer should not knowingly produce
 *    several keys that are literally different but semantically identical.
 *    E.g., key=Author5, key=Author6. In this example, all authors must be
 *    placed in the same tag.
 * -  Metadata is flat, not hierarchical; there are no subtags. If you
 *    want to store, e.g., the email address of the child of producer Alice
 *    and actor Bob, that could have key=alice_and_bobs_childs_email_address.
 * -  Several modifiers can be applied to the tag name. This is done by
 *    appending a dash character ('-') and the modifier name in the order
 *    they appear in the list below -- e.g. foo-eng-sort, not foo-sort-eng.
 *    -  language -- a tag whose value is localized for a particular language
 *       is appended with the ISO 639-2/B 3-letter language code.
 *       For example: Author-ger=Michael, Author-eng=Mike
 *       The original/default language is in the unqualified "Author" tag.
 *       A demuxer should set a default if it sets any translated tag.
 *    -  sorting  -- a modified version of a tag that should be used for
 *       sorting will have '-sort' appended. E.g. artist="The Beatles",
 *       artist-sort="Beatles, The".
 *
 * -  Demuxers attempt to export metadata in a generic format, however tags
 *    with no generic equivalents are left as they are stored in the container.
 *    Follows a list of generic tag names:
 *
 @verbatim
 album        -- name of the set this work belongs to
 album_artist -- main creator of the set/album, if different from artist.
                 e.g. "Various Artists" for compilation albums.
 artist       -- main creator of the work
 comment      -- any additional description of the file.
 composer     -- who composed the work, if different from artist.
 copyright    -- name of copyright holder.
 creation_time-- date when the file was created, preferably in ISO 8601.
 date         -- date when the work was created, preferably in ISO 8601.
 disc         -- number of a subset, e.g. disc in a multi-disc collection.
 encoder      -- name/settings of the software/hardware that produced the file.
 encoded_by   -- person/group who created the file.
 filename     -- original name of the file.
 genre        -- <self-evident>.
 language     -- main language in which the work is performed, preferably
                 in ISO 639-2 format. Multiple languages can be specified by
                 separating them with commas.
 performer    -- artist who performed the work, if different from artist.
                 E.g for "Also sprach Zarathustra", artist would be "Richard
                 Strauss" and performer "London Philharmonic Orchestra".
 publisher    -- name of the label/publisher.
 service_name     -- name of the service in broadcasting (channel name).
 service_provider -- name of the service provider in broadcasting.
 title        -- name of the work.
 track        -- number of this work in the set, can be in form current/total.
 variant_bitrate -- the total bitrate of the bitrate variant that the current stream is part of
 @endverbatim
 *
 * Look in the examples section for an application example how to use the Metadata API.
 *
 * @}
 */

/* packet functions */


/**
 * Allocate and read the payload of a packet and initialize its
 * fields with default values.
 *
 * @param s    associated IO context
 * @param pkt packet
 * @param size desired payload size
 * @return >0 (read size) if OK, AVERROR_xxx otherwise
 */
int av_get_packet(AVIOContext *s, AVPacket *pkt, int size);


/**
 * Read data and append it to the current content of the AVPacket.
 * If pkt->size is 0 this is identical to av_get_packet.
 * Note that this uses av_grow_packet and thus involves a realloc
 * which is inefficient. Thus this function should only be used
 * when there is no reasonable way to know (an upper bound of)
 * the final size.
 *
 * @param s    associated IO context
 * @param pkt packet
 * @param size amount of data to read
 * @return >0 (read size) if OK, AVERROR_xxx otherwise, previous data
 *         will not be lost even if an error occurs.
 */
int av_append_packet(AVIOContext *s, AVPacket *pkt, int size);

#if FF_API_LAVF_FRAC
/*************************************************/
/* fractional numbers for exact pts handling */

/**
 * The exact value of the fractional number is: 'val + num / den'.
 * num is assumed to be 0 <= num < den.
 */
typedef struct AVFrac {
    int64_t val, num, den;
} AVFrac;
#endif

/*************************************************/
/* input/output formats */

struct AVCodecTag;

/**
 * This structure contains the data a format has to probe a file.
 */
typedef struct AVProbeData {
    const char *filename;
    unsigned char *buf; /**< Buffer must have AVPROBE_PADDING_SIZE of extra allocated bytes filled with zero. */
    int buf_size;       /**< Size of buf except extra allocated bytes */
} AVProbeData;

#define AVPROBE_SCORE_RETRY (AVPROBE_SCORE_MAX/4)
#define AVPROBE_SCORE_STREAM_RETRY (AVPROBE_SCORE_MAX/4-1)

#define AVPROBE_SCORE_EXTENSION  50 ///< score for file extension
#define AVPROBE_SCORE_MAX       100 ///< maximum score

#define AVPROBE_PADDING_SIZE 32             ///< extra allocated bytes at the end of the probe buffer

/// Demuxer will use avio_open, no opened file should be provided by the caller.
#define AVFMT_NOFILE        0x0001
#define AVFMT_NEEDNUMBER    0x0002 /**< Needs '%d' in filename. */
#define AVFMT_SHOW_IDS      0x0008 /**< Show format stream IDs numbers. */
#define AVFMT_RAWPICTURE    0x0020 /**< Format wants AVPicture structure for
                                      raw picture data. */
#define AVFMT_GLOBALHEADER  0x0040 /**< Format wants global header. */
#define AVFMT_NOTIMESTAMPS  0x0080 /**< Format does not need / have any timestamps. */
#define AVFMT_GENERIC_INDEX 0x0100 /**< Use generic index building code. */
#define AVFMT_TS_DISCONT    0x0200 /**< Format allows timestamp discontinuities. Note, muxers always require valid (monotone) timestamps */
#define AVFMT_VARIABLE_FPS  0x0400 /**< Format allows variable fps. */
#define AVFMT_NODIMENSIONS  0x0800 /**< Format does not need width/height */
#define AVFMT_NOSTREAMS     0x1000 /**< Format does not require any streams */
#define AVFMT_NOBINSEARCH   0x2000 /**< Format does not allow to fall back on binary search via read_timestamp */
#define AVFMT_NOGENSEARCH   0x4000 /**< Format does not allow to fall back on generic search */
#define AVFMT_NO_BYTE_SEEK  0x8000 /**< Format does not allow seeking by bytes */
#define AVFMT_ALLOW_FLUSH  0x10000 /**< Format allows flushing. If not set, the muxer will not receive a NULL packet in the write_packet function. */
#if LIBAVFORMAT_VERSION_MAJOR <= 54
#define AVFMT_TS_NONSTRICT 0x8020000 //we try to be compatible to the ABIs of ffmpeg and major forks
#else
#define AVFMT_TS_NONSTRICT 0x20000
#endif
                                   /**< Format does not require strictly
                                        increasing timestamps, but they must
                                        still be monotonic */
#define AVFMT_TS_NEGATIVE  0x40000 /**< Format allows muxing negative
                                        timestamps. If not set the timestamp
                                        will be shifted in av_write_frame and
                                        av_interleaved_write_frame so they
                                        start from 0.
                                        The user or muxer can override this through
                                        AVFormatContext.avoid_negative_ts
                                        */

#define AVFMT_SEEK_TO_PTS   0x4000000 /**< Seeking is based on PTS */

/**
 * @addtogroup lavf_encoding
 * @{
 */
typedef struct AVOutputFormat {
    const char *name;
    /**
     * Descriptive name for the format, meant to be more human-readable
     * than name. You should use the NULL_IF_CONFIG_SMALL() macro
     * to define it.
     */
    const char *long_name;
    const char *mime_type;
    const char *extensions; /**< comma-separated filename extensions */
    /* output support */
    enum AVCodecID audio_codec;    /**< default audio codec */
    enum AVCodecID video_codec;    /**< default video codec */
    enum AVCodecID subtitle_codec; /**< default subtitle codec */
    /**
     * can use flags: AVFMT_NOFILE, AVFMT_NEEDNUMBER, AVFMT_RAWPICTURE,
     * AVFMT_GLOBALHEADER, AVFMT_NOTIMESTAMPS, AVFMT_VARIABLE_FPS,
     * AVFMT_NODIMENSIONS, AVFMT_NOSTREAMS, AVFMT_ALLOW_FLUSH,
     * AVFMT_TS_NONSTRICT
     */
    int flags;

    /**
     * List of supported codec_id-codec_tag pairs, ordered by "better
     * choice first". The arrays are all terminated by AV_CODEC_ID_NONE.
     */
    const struct AVCodecTag * const *codec_tag;


    const AVClass *priv_class; ///< AVClass for the private context

    /*****************************************************************
     * No fields below this line are part of the public API. They
     * may not be used outside of libavformat and can be changed and
     * removed at will.
     * New public fields should be added right above.
     *****************************************************************
     */
    struct AVOutputFormat *next;
    /**
     * size of private data so that it can be allocated in the wrapper
     */
    int priv_data_size;

    int (*write_header)(struct AVFormatContext *);
    /**
     * Write a packet. If AVFMT_ALLOW_FLUSH is set in flags,
     * pkt can be NULL in order to flush data buffered in the muxer.
     * When flushing, return 0 if there still is more data to flush,
     * or 1 if everything was flushed and there is no more buffered
     * data.
     */
    int (*write_packet)(struct AVFormatContext *, AVPacket *pkt);
    int (*write_trailer)(struct AVFormatContext *);
    /**
     * Currently only used to set pixel format if not YUV420P.
     */
    int (*interleave_packet)(struct AVFormatContext *, AVPacket *out,
                             AVPacket *in, int flush);
    /**
     * Test if the given codec can be stored in this container.
     *
     * @return 1 if the codec is supported, 0 if it is not.
     *         A negative number if unknown.
     *         MKTAG('A', 'P', 'I', 'C') if the codec is only supported as AV_DISPOSITION_ATTACHED_PIC
     */
    int (*query_codec)(enum AVCodecID id, int std_compliance);

    void (*get_output_timestamp)(struct AVFormatContext *s, int stream,
                                 int64_t *dts, int64_t *wall);
    /**
     * Allows sending messages from application to device.
     */
    int (*control_message)(struct AVFormatContext *s, int type,
                           void *data, size_t data_size);

    /**
     * Write an uncoded AVFrame.
     *
     * See av_write_uncoded_frame() for details.
     *
     * The library will free *frame afterwards, but the muxer can prevent it
     * by setting the pointer to NULL.
     */
    int (*write_uncoded_frame)(struct AVFormatContext *, int stream_index,
                               AVFrame **frame, unsigned flags);
    /**
     * Returns device list with it properties.
     * @see avdevice_list_devices() for more details.
     */
    int (*get_device_list)(struct AVFormatContext *s, struct AVDeviceInfoList *device_list);
    /**
     * Initialize device capabilities submodule.
     * @see avdevice_capabilities_create() for more details.
     */
    int (*create_device_capabilities)(struct AVFormatContext *s, struct AVDeviceCapabilitiesQuery *caps);
    /**
     * Free device capabilities submodule.
     * @see avdevice_capabilities_free() for more details.
     */
    int (*free_device_capabilities)(struct AVFormatContext *s, struct AVDeviceCapabilitiesQuery *caps);
} AVOutputFormat;
/**
 * @}
 */

/**
 * @addtogroup lavf_decoding
 * @{
 */
typedef struct AVInputFormat {
    /**
     * A comma separated list of short names for the format. New names
     * may be appended with a minor bump.
     */
    const char *name;

    /**
     * Descriptive name for the format, meant to be more human-readable
     * than name. You should use the NULL_IF_CONFIG_SMALL() macro
     * to define it.
     */
    const char *long_name;

    /**
     * Can use flags: AVFMT_NOFILE, AVFMT_NEEDNUMBER, AVFMT_SHOW_IDS,
     * AVFMT_GENERIC_INDEX, AVFMT_TS_DISCONT, AVFMT_NOBINSEARCH,
     * AVFMT_NOGENSEARCH, AVFMT_NO_BYTE_SEEK, AVFMT_SEEK_TO_PTS.
     */
    int flags;

    /**
     * If extensions are defined, then no probe is done. You should
     * usually not use extension format guessing because it is not
     * reliable enough
     */
    const char *extensions;

    const struct AVCodecTag * const *codec_tag;

    const AVClass *priv_class; ///< AVClass for the private context

    /*****************************************************************
     * No fields below this line are part of the public API. They
     * may not be used outside of libavformat and can be changed and
     * removed at will.
     * New public fields should be added right above.
     *****************************************************************
     */
    struct AVInputFormat *next;

    /**
     * Raw demuxers store their codec ID here.
     */
    int raw_codec_id;

    /**
     * Size of private data so that it can be allocated in the wrapper.
     */
    int priv_data_size;

    /**
     * Tell if a given file has a chance of being parsed as this format.
     * The buffer provided is guaranteed to be AVPROBE_PADDING_SIZE bytes
     * big so you do not have to check for that unless you need more.
     */
    int (*read_probe)(AVProbeData *);

    /**
     * Read the format header and initialize the AVFormatContext
     * structure. Return 0 if OK. Only used in raw format right
     * now. 'avformat_new_stream' should be called to create new streams.
     */
    int (*read_header)(struct AVFormatContext *);

    /**
     * Read one packet and put it in 'pkt'. pts and flags are also
     * set. 'avformat_new_stream' can be called only if the flag
     * AVFMTCTX_NOHEADER is used and only in the calling thread (not in a
     * background thread).
     * @return 0 on success, < 0 on error.
     *         When returning an error, pkt must not have been allocated
     *         or must be freed before returning
     */
    int (*read_packet)(struct AVFormatContext *, AVPacket *pkt);

    /**
     * Close the stream. The AVFormatContext and AVStreams are not
     * freed by this function
     */
    int (*read_close)(struct AVFormatContext *);

    /**
     * Seek to a given timestamp relative to the frames in
     * stream component stream_index.
     * @param stream_index Must not be -1.
     * @param flags Selects which direction should be preferred if no exact
     *              match is available.
     * @return >= 0 on success (but not necessarily the new offset)
     */
    int (*read_seek)(struct AVFormatContext *,
                     int stream_index, int64_t timestamp, int flags);

    /**
     * Get the next timestamp in stream[stream_index].time_base units.
     * @return the timestamp or AV_NOPTS_VALUE if an error occurred
     */
    int64_t (*read_timestamp)(struct AVFormatContext *s, int stream_index,
                              int64_t *pos, int64_t pos_limit);

    /**
     * Start/resume playing - only meaningful if using a network-based format
     * (RTSP).
     */
    int (*read_play)(struct AVFormatContext *);

    /**
     * Pause playing - only meaningful if using a network-based format
     * (RTSP).
     */
    int (*read_pause)(struct AVFormatContext *);

    /**
     * Seek to timestamp ts.
     * Seeking will be done so that the point from which all active streams
     * can be presented successfully will be closest to ts and within min/max_ts.
     * Active streams are all streams that have AVStream.discard < AVDISCARD_ALL.
     */
    int (*read_seek2)(struct AVFormatContext *s, int stream_index, int64_t min_ts, int64_t ts, int64_t max_ts, int flags);

    /**
     * Returns device list with it properties.
     * @see avdevice_list_devices() for more details.
     */
    int (*get_device_list)(struct AVFormatContext *s, struct AVDeviceInfoList *device_list);

    /**
     * Initialize device capabilities submodule.
     * @see avdevice_capabilities_create() for more details.
     */
    int (*create_device_capabilities)(struct AVFormatContext *s, struct AVDeviceCapabilitiesQuery *caps);

    /**
     * Free device capabilities submodule.
     * @see avdevice_capabilities_free() for more details.
     */
    int (*free_device_capabilities)(struct AVFormatContext *s, struct AVDeviceCapabilitiesQuery *caps);
} AVInputFormat;
/**
 * @}
 */

enum AVStreamParseType {
    AVSTREAM_PARSE_NONE,
    AVSTREAM_PARSE_FULL,       /**< full parsing and repack */
    AVSTREAM_PARSE_HEADERS,    /**< Only parse headers, do not repack. */
    AVSTREAM_PARSE_TIMESTAMPS, /**< full parsing and interpolation of timestamps for frames not starting on a packet boundary */
    AVSTREAM_PARSE_FULL_ONCE,  /**< full parsing and repack of the first frame only, only implemented for H.264 currently */
    AVSTREAM_PARSE_FULL_RAW=MKTAG(0,'R','A','W'),       /**< full parsing and repack with timestamp and position generation by parser for raw
                                                             this assumes that each packet in the file contains no demuxer level headers and
                                                             just codec level data, otherwise position generation would fail */
};

typedef struct AVIndexEntry {
    int64_t pos;
    int64_t timestamp;        /**<
                               * Timestamp in AVStream.time_base units, preferably the time from which on correctly decoded frames are available
                               * when seeking to this entry. That means preferable PTS on keyframe based formats.
                               * But demuxers can choose to store a different timestamp, if it is more convenient for the implementation or nothing better
                               * is known
                               */
#define AVINDEX_KEYFRAME 0x0001
    int flags:2;
    int size:30; //Yeah, trying to keep the size of this small to reduce memory requirements (it is 24 vs. 32 bytes due to possible 8-byte alignment).
    int min_distance;         /**< Minimum distance between this and the previous keyframe, used to avoid unneeded searching. */
} AVIndexEntry;

#define AV_DISPOSITION_DEFAULT   0x0001
#define AV_DISPOSITION_DUB       0x0002
#define AV_DISPOSITION_ORIGINAL  0x0004
#define AV_DISPOSITION_COMMENT   0x0008
#define AV_DISPOSITION_LYRICS    0x0010
#define AV_DISPOSITION_KARAOKE   0x0020

/**
 * Track should be used during playback by default.
 * Useful for subtitle track that should be displayed
 * even when user did not explicitly ask for subtitles.
 */
#define AV_DISPOSITION_FORCED    0x0040
#define AV_DISPOSITION_HEARING_IMPAIRED  0x0080  /**< stream for hearing impaired audiences */
#define AV_DISPOSITION_VISUAL_IMPAIRED   0x0100  /**< stream for visual impaired audiences */
#define AV_DISPOSITION_CLEAN_EFFECTS     0x0200  /**< stream without voice */
/**
 * The stream is stored in the file as an attached picture/"cover art" (e.g.
 * APIC frame in ID3v2). The single packet associated with it will be returned
 * among the first few packets read from the file unless seeking takes place.
 * It can also be accessed at any time in AVStream.attached_pic.
 */
#define AV_DISPOSITION_ATTACHED_PIC      0x0400

/**
 * To specify text track kind (different from subtitles default).
 */
#define AV_DISPOSITION_CAPTIONS     0x10000
#define AV_DISPOSITION_DESCRIPTIONS 0x20000
#define AV_DISPOSITION_METADATA     0x40000

/**
 * Options for behavior on timestamp wrap detection.
 */
#define AV_PTS_WRAP_IGNORE      0   ///< ignore the wrap
#define AV_PTS_WRAP_ADD_OFFSET  1   ///< add the format specific offset on wrap detection
#define AV_PTS_WRAP_SUB_OFFSET  -1  ///< subtract the format specific offset on wrap detection

/**
 * Stream structure.
 * New fields can be added to the end with minor version bumps.
 * Removal, reordering and changes to existing fields require a major
 * version bump.
 * sizeof(AVStream) must not be used outside libav*.
 */
typedef struct AVStream {
    int index;    /**< stream index in AVFormatContext */
    /**
     * Format-specific stream ID.
     * decoding: set by libavformat
     * encoding: set by the user, replaced by libavformat if left unset
     */
    int id;
    /**
     * Codec context associated with this stream. Allocated and freed by
     * libavformat.
     *
     * - decoding: The demuxer exports codec information stored in the headers
     *             here.
     * - encoding: The user sets codec information, the muxer writes it to the
     *             output. Mandatory fields as specified in AVCodecContext
     *             documentation must be set even if this AVCodecContext is
     *             not actually used for encoding.
     */
    AVCodecContext *codec;
    void *priv_data;

#if FF_API_LAVF_FRAC
    /**
     * @deprecated this field is unused
     */
    attribute_deprecated
    struct AVFrac pts;
#endif

    /**
     * This is the fundamental unit of time (in seconds) in terms
     * of which frame timestamps are represented.
     *
     * decoding: set by libavformat
     * encoding: set by libavformat in avformat_write_header. The muxer may use the
     * user-provided value of @ref AVCodecContext.time_base "codec->time_base"
     * as a hint.
     */
    AVRational time_base;

    /**
     * Decoding: pts of the first frame of the stream in presentation order, in stream time base.
     * Only set this if you are absolutely 100% sure that the value you set
     * it to really is the pts of the first frame.
     * This may be undefined (AV_NOPTS_VALUE).
     * @note The ASF header does NOT contain a correct start_time the ASF
     * demuxer must NOT set this.
     */
    int64_t start_time;

    /**
     * Decoding: duration of the stream, in stream time base.
     * If a source file does not specify a duration, but does specify
     * a bitrate, this value will be estimated from bitrate and file size.
     */
    int64_t duration;

    int64_t nb_frames;                 ///< number of frames in this stream if known or 0

    int disposition; /**< AV_DISPOSITION_* bit field */

    enum AVDiscard discard; ///< Selects which packets can be discarded at will and do not need to be demuxed.

    /**
     * sample aspect ratio (0 if unknown)
     * - encoding: Set by user.
     * - decoding: Set by libavformat.
     */
    AVRational sample_aspect_ratio;

    AVDictionary *metadata;

    /**
     * Average framerate
     *
     * - demuxing: May be set by libavformat when creating the stream or in
     *             avformat_find_stream_info().
     * - muxing: May be set by the caller before avformat_write_header().
     */
    AVRational avg_frame_rate;

    /**
     * For streams with AV_DISPOSITION_ATTACHED_PIC disposition, this packet
     * will contain the attached picture.
     *
     * decoding: set by libavformat, must not be modified by the caller.
     * encoding: unused
     */
    AVPacket attached_pic;

    /**
     * An array of side data that applies to the whole stream (i.e. the
     * container does not allow it to change between packets).
     *
     * There may be no overlap between the side data in this array and side data
     * in the packets. I.e. a given side data is either exported by the muxer
     * (demuxing) / set by the caller (muxing) in this array, then it never
     * appears in the packets, or the side data is exported / sent through
     * the packets (always in the first packet where the value becomes known or
     * changes), then it does not appear in this array.
     *
     * - demuxing: Set by libavformat when the stream is created.
     * - muxing: May be set by the caller before avformat_write_header().
     *
     * Freed by libavformat in avformat_free_context().
     *
     * @see av_format_inject_global_side_data()
     */
    AVPacketSideData *side_data;
    /**
     * The number of elements in the AVStream.side_data array.
     */
    int            nb_side_data;

    /*****************************************************************
     * All fields below this line are not part of the public API. They
     * may not be used outside of libavformat and can be changed and
     * removed at will.
     * New public fields should be added right above.
     *****************************************************************
     */

    /**
     * Stream information used internally by av_find_stream_info()
     */
#define MAX_STD_TIMEBASES (60*12+6)
    struct {
        int64_t last_dts;
        int64_t duration_gcd;
        int duration_count;
        int64_t rfps_duration_sum;
        double (*duration_error)[2][MAX_STD_TIMEBASES];
        int64_t codec_info_duration;
        int64_t codec_info_duration_fields;

        /**
         * 0  -> decoder has not been searched for yet.
         * >0 -> decoder found
         * <0 -> decoder with codec_id == -found_decoder has not been found
         */
        int found_decoder;

        int64_t last_duration;

        /**
         * Those are used for average framerate estimation.
         */
        int64_t fps_first_dts;
        int     fps_first_dts_idx;
        int64_t fps_last_dts;
        int     fps_last_dts_idx;

    } *info;

    int pts_wrap_bits; /**< number of bits in pts (used for wrapping control) */

#if FF_API_REFERENCE_DTS
    /* a hack to keep ABI compatibility for ffmpeg and other applications, which accesses parser even
     * though it should not */
    int64_t do_not_use;
#endif
    // Timestamp generation support:
    /**
     * Timestamp corresponding to the last dts sync point.
     *
     * Initialized when AVCodecParserContext.dts_sync_point >= 0 and
     * a DTS is received from the underlying container. Otherwise set to
     * AV_NOPTS_VALUE by default.
     */
    int64_t first_dts;
    int64_t cur_dts;
    int64_t last_IP_pts;
    int last_IP_duration;

    /**
     * Number of packets to buffer for codec probing
     */
#define MAX_PROBE_PACKETS 2500
    int probe_packets;

    /**
     * Number of frames that have been demuxed during av_find_stream_info()
     */
    int codec_info_nb_frames;

    /* av_read_frame() support */
    enum AVStreamParseType need_parsing;
    struct AVCodecParserContext *parser;

    /**
     * last packet in packet_buffer for this stream when muxing.
     */
    struct AVPacketList *last_in_packet_buffer;
    AVProbeData probe_data;
#define MAX_REORDER_DELAY 16
    int64_t pts_buffer[MAX_REORDER_DELAY+1];

    AVIndexEntry *index_entries; /**< Only used if the format does not
                                    support seeking natively. */
    int nb_index_entries;
    unsigned int index_entries_allocated_size;

    /**
     * Real base framerate of the stream.
     * This is the lowest framerate with which all timestamps can be
     * represented accurately (it is the least common multiple of all
     * framerates in the stream). Note, this value is just a guess!
     * For example, if the time base is 1/90000 and all frames have either
     * approximately 3600 or 1800 timer ticks, then r_frame_rate will be 50/1.
     *
     * Code outside avformat should access this field using:
     * av_stream_get/set_r_frame_rate(stream)
     */
    AVRational r_frame_rate;

    /**
     * Stream Identifier
     * This is the MPEG-TS stream identifier +1
     * 0 means unknown
     */
    int stream_identifier;

    int64_t interleaver_chunk_size;
    int64_t interleaver_chunk_duration;

    /**
     * stream probing state
     * -1   -> probing finished
     *  0   -> no probing requested
     * rest -> perform probing with request_probe being the minimum score to accept.
     * NOT PART OF PUBLIC API
     */
    int request_probe;
    /**
     * Indicates that everything up to the next keyframe
     * should be discarded.
     */
    int skip_to_keyframe;

    /**
     * Number of samples to skip at the start of the frame decoded from the next packet.
     */
    int skip_samples;

    /**
     * Number of internally decoded frames, used internally in libavformat, do not access
     * its lifetime differs from info which is why it is not in that structure.
     */
    int nb_decoded_frames;

    /**
     * Timestamp offset added to timestamps before muxing
     * NOT PART OF PUBLIC API
     */
    int64_t mux_ts_offset;

    /**
     * Internal data to check for wrapping of the time stamp
     */
    int64_t pts_wrap_reference;

    /**
     * Options for behavior, when a wrap is detected.
     *
     * Defined by AV_PTS_WRAP_ values.
     *
     * If correction is enabled, there are two possibilities:
     * If the first time stamp is near the wrap point, the wrap offset
     * will be subtracted, which will create negative time stamps.
     * Otherwise the offset will be added.
     */
    int pts_wrap_behavior;

    /**
     * Internal data to prevent doing update_initial_durations() twice
     */
    int update_initial_durations_done;

    /**
     * Internal data to generate dts from pts
     */
    int64_t pts_reorder_error[MAX_REORDER_DELAY+1];
    uint8_t pts_reorder_error_count[MAX_REORDER_DELAY+1];

    /**
     * Internal data to analyze DTS and detect faulty mpeg streams
     */
    int64_t last_dts_for_order_check;
    uint8_t dts_ordered;
    uint8_t dts_misordered;

    /**
     * Internal data to inject global side data
     */
    int inject_global_side_data;

} AVStream;

AVRational av_stream_get_r_frame_rate(const AVStream *s);
void       av_stream_set_r_frame_rate(AVStream *s, AVRational r);

/**
 * Returns the pts of the last muxed packet + its duration
 *
 * the retuned value is undefined when used with a demuxer.
 */
int64_t    av_stream_get_end_pts(const AVStream *st);

#define AV_PROGRAM_RUNNING 1

/**
 * New fields can be added to the end with minor version bumps.
 * Removal, reordering and changes to existing fields require a major
 * version bump.
 * sizeof(AVProgram) must not be used outside libav*.
 */
typedef struct AVProgram {
    int            id;
    int            flags;
    enum AVDiscard discard;        ///< selects which program to discard and which to feed to the caller
    unsigned int   *stream_index;
    unsigned int   nb_stream_indexes;
    AVDictionary *metadata;

    int program_num;
    int pmt_pid;
    int pcr_pid;

    /*****************************************************************
     * All fields below this line are not part of the public API. They
     * may not be used outside of libavformat and can be changed and
     * removed at will.
     * New public fields should be added right above.
     *****************************************************************
     */
    int64_t start_time;
    int64_t end_time;

    int64_t pts_wrap_reference;    ///< reference dts for wrap detection
    int pts_wrap_behavior;         ///< behavior on wrap detection
} AVProgram;

#define AVFMTCTX_NOHEADER      0x0001 /**< signal that no header is present
                                         (streams are added dynamically) */

typedef struct AVChapter {
    int id;                 ///< unique ID to identify the chapter
    AVRational time_base;   ///< time base in which the start/end timestamps are specified
    int64_t start, end;     ///< chapter start/end time in time_base units
    AVDictionary *metadata;
} AVChapter;


/**
 * Callback used by devices to communicate with application.
 */
typedef int (*av_format_control_message)(struct AVFormatContext *s, int type,
                                         void *data, size_t data_size);


/**
 * The duration of a video can be estimated through various ways, and this enum can be used
 * to know how the duration was estimated.
 */
enum AVDurationEstimationMethod {
    AVFMT_DURATION_FROM_PTS,    ///< Duration accurately estimated from PTSes
    AVFMT_DURATION_FROM_STREAM, ///< Duration estimated from a stream with a known duration
    AVFMT_DURATION_FROM_BITRATE ///< Duration estimated from bitrate (less accurate)
};

typedef struct AVFormatInternal AVFormatInternal;

/**
 * Format I/O context.
 * New fields can be added to the end with minor version bumps.
 * Removal, reordering and changes to existing fields require a major
 * version bump.
 * sizeof(AVFormatContext) must not be used outside libav*, use
 * avformat_alloc_context() to create an AVFormatContext.
 */
typedef struct AVFormatContext {
    /**
     * A class for logging and @ref avoptions. Set by avformat_alloc_context().
     * Exports (de)muxer private options if they exist.
     */
    const AVClass *av_class;

    /**
     * The input container format.
     *
     * Demuxing only, set by avformat_open_input().
     */
    struct AVInputFormat *iformat;

    /**
     * The output container format.
     *
     * Muxing only, must be set by the caller before avformat_write_header().
     */
    struct AVOutputFormat *oformat;

    /**
     * Format private data. This is an AVOptions-enabled struct
     * if and only if iformat/oformat.priv_class is not NULL.
     *
     * - muxing: set by avformat_write_header()
     * - demuxing: set by avformat_open_input()
     */
    void *priv_data;

    /**
     * I/O context.
     *
     * - demuxing: either set by the user before avformat_open_input() (then
     *             the user must close it manually) or set by avformat_open_input().
     * - muxing: set by the user before avformat_write_header(). The caller must
     *           take care of closing / freeing the IO context.
     *
     * Do NOT set this field if AVFMT_NOFILE flag is set in
     * iformat/oformat.flags. In such a case, the (de)muxer will handle
     * I/O in some other way and this field will be NULL.
     */
    AVIOContext *pb;

    /* stream info */
    /**
     * Flags signalling stream properties. A combination of AVFMTCTX_*.
     * Set by libavformat.
     */
    int ctx_flags;

    /**
     * Number of elements in AVFormatContext.streams.
     *
     * Set by avformat_new_stream(), must not be modified by any other code.
     */
    unsigned int nb_streams;
    /**
     * A list of all streams in the file. New streams are created with
     * avformat_new_stream().
     *
     * - demuxing: streams are created by libavformat in avformat_open_input().
     *             If AVFMTCTX_NOHEADER is set in ctx_flags, then new streams may also
     *             appear in av_read_frame().
     * - muxing: streams are created by the user before avformat_write_header().
     *
     * Freed by libavformat in avformat_free_context().
     */
    AVStream **streams;

    /**
     * input or output filename
     *
     * - demuxing: set by avformat_open_input()
     * - muxing: may be set by the caller before avformat_write_header()
     */
    char filename[1024];

    /**
     * Position of the first frame of the component, in
     * AV_TIME_BASE fractional seconds. NEVER set this value directly:
     * It is deduced from the AVStream values.
     *
     * Demuxing only, set by libavformat.
     */
    int64_t start_time;

    /**
     * Duration of the stream, in AV_TIME_BASE fractional
     * seconds. Only set this value if you know none of the individual stream
     * durations and also do not set any of them. This is deduced from the
     * AVStream values if not set.
     *
     * Demuxing only, set by libavformat.
     */
    int64_t duration;

    /**
     * Total stream bitrate in bit/s, 0 if not
     * available. Never set it directly if the file_size and the
     * duration are known as FFmpeg can compute it automatically.
     */
    int bit_rate;

    unsigned int packet_size;
    int max_delay;

    /**
     * Flags modifying the (de)muxer behaviour. A combination of AVFMT_FLAG_*.
     * Set by the user before avformat_open_input() / avformat_write_header().
     */
    int flags;
#define AVFMT_FLAG_GENPTS       0x0001 ///< Generate missing pts even if it requires parsing future frames.
#define AVFMT_FLAG_IGNIDX       0x0002 ///< Ignore index.
#define AVFMT_FLAG_NONBLOCK     0x0004 ///< Do not block when reading packets from input.
#define AVFMT_FLAG_IGNDTS       0x0008 ///< Ignore DTS on frames that contain both DTS & PTS
#define AVFMT_FLAG_NOFILLIN     0x0010 ///< Do not infer any values from other values, just return what is stored in the container
#define AVFMT_FLAG_NOPARSE      0x0020 ///< Do not use AVParsers, you also must set AVFMT_FLAG_NOFILLIN as the fillin code works on frames and no parsing -> no frames. Also seeking to frames can not work if parsing to find frame boundaries has been disabled
#define AVFMT_FLAG_NOBUFFER     0x0040 ///< Do not buffer frames when possible
#define AVFMT_FLAG_CUSTOM_IO    0x0080 ///< The caller has supplied a custom AVIOContext, don't avio_close() it.
#define AVFMT_FLAG_DISCARD_CORRUPT  0x0100 ///< Discard frames marked corrupted
#define AVFMT_FLAG_FLUSH_PACKETS    0x0200 ///< Flush the AVIOContext every packet.
/**
 * When muxing, try to avoid writing any random/volatile data to the output.
 * This includes any random IDs, real-time timestamps/dates, muxer version, etc.
 *
 * This flag is mainly intended for testing.
 */
#define AVFMT_FLAG_BITEXACT         0x0400
#define AVFMT_FLAG_MP4A_LATM    0x8000 ///< Enable RTP MP4A-LATM payload
#define AVFMT_FLAG_SORT_DTS    0x10000 ///< try to interleave outputted packets by dts (using this flag can slow demuxing down)
#define AVFMT_FLAG_PRIV_OPT    0x20000 ///< Enable use of private options by delaying codec open (this could be made default once all code is converted)
#define AVFMT_FLAG_KEEP_SIDE_DATA 0x40000 ///< Don't merge side data but keep it separate.

    /**
     * Maximum size of the data read from input for determining
     * the input container format.
     * Demuxing only, set by the caller before avformat_open_input().
     */
    unsigned int probesize;

    /**
     * Maximum duration (in AV_TIME_BASE units) of the data read
     * from input in avformat_find_stream_info().
     * Demuxing only, set by the caller before avformat_find_stream_info().
     * Can be set to 0 to let avformat choose using a heuristic.
     */
    int max_analyze_duration;

    const uint8_t *key;
    int keylen;

    unsigned int nb_programs;
    AVProgram **programs;

    /**
     * Forced video codec_id.
     * Demuxing: Set by user.
     */
    enum AVCodecID video_codec_id;

    /**
     * Forced audio codec_id.
     * Demuxing: Set by user.
     */
    enum AVCodecID audio_codec_id;

    /**
     * Forced subtitle codec_id.
     * Demuxing: Set by user.
     */
    enum AVCodecID subtitle_codec_id;

    /**
     * Maximum amount of memory in bytes to use for the index of each stream.
     * If the index exceeds this size, entries will be discarded as
     * needed to maintain a smaller size. This can lead to slower or less
     * accurate seeking (depends on demuxer).
     * Demuxers for which a full in-memory index is mandatory will ignore
     * this.
     * - muxing: unused
     * - demuxing: set by user
     */
    unsigned int max_index_size;

    /**
     * Maximum amount of memory in bytes to use for buffering frames
     * obtained from realtime capture devices.
     */
    unsigned int max_picture_buffer;

    /**
     * Number of chapters in AVChapter array.
     * When muxing, chapters are normally written in the file header,
     * so nb_chapters should normally be initialized before write_header
     * is called. Some muxers (e.g. mov and mkv) can also write chapters
     * in the trailer.  To write chapters in the trailer, nb_chapters
     * must be zero when write_header is called and non-zero when
     * write_trailer is called.
     * - muxing: set by user
     * - demuxing: set by libavformat
     */
    unsigned int nb_chapters;
    AVChapter **chapters;

    /**
     * Metadata that applies to the whole file.
     *
     * - demuxing: set by libavformat in avformat_open_input()
     * - muxing: may be set by the caller before avformat_write_header()
     *
     * Freed by libavformat in avformat_free_context().
     */
    AVDictionary *metadata;

    /**
     * Start time of the stream in real world time, in microseconds
     * since the Unix epoch (00:00 1st January 1970). That is, pts=0 in the
     * stream was captured at this real world time.
     * - muxing: Set by the caller before avformat_write_header(). If set to
     *           either 0 or AV_NOPTS_VALUE, then the current wall-time will
     *           be used.
     * - demuxing: Set by libavformat. AV_NOPTS_VALUE if unknown. Note that
     *             the value may become known after some number of frames
     *             have been received.
     */
    int64_t start_time_realtime;

    /**
     * The number of frames used for determining the framerate in
     * avformat_find_stream_info().
     * Demuxing only, set by the caller before avformat_find_stream_info().
     */
    int fps_probe_size;

    /**
     * Error recognition; higher values will detect more errors but may
     * misdetect some more or less valid parts as errors.
     * Demuxing only, set by the caller before avformat_open_input().
     */
    int error_recognition;

    /**
     * Custom interrupt callbacks for the I/O layer.
     *
     * demuxing: set by the user before avformat_open_input().
     * muxing: set by the user before avformat_write_header()
     * (mainly useful for AVFMT_NOFILE formats). The callback
     * should also be passed to avio_open2() if it's used to
     * open the file.
     */
    AVIOInterruptCB interrupt_callback;

    /**
     * Flags to enable debugging.
     */
    int debug;
#define FF_FDEBUG_TS        0x0001

    /**
     * Maximum buffering duration for interleaving.
     *
     * To ensure all the streams are interleaved correctly,
     * av_interleaved_write_frame() will wait until it has at least one packet
     * for each stream before actually writing any packets to the output file.
     * When some streams are "sparse" (i.e. there are large gaps between
     * successive packets), this can result in excessive buffering.
     *
     * This field specifies the maximum difference between the timestamps of the
     * first and the last packet in the muxing queue, above which libavformat
     * will output a packet regardless of whether it has queued a packet for all
     * the streams.
     *
     * Muxing only, set by the caller before avformat_write_header().
     */
    int64_t max_interleave_delta;

    /**
<<<<<<< HEAD
     * Transport stream id.
     * This will be moved into demuxer private options. Thus no API/ABI compatibility
     */
    int ts_id;

    /**
     * Audio preload in microseconds.
     * Note, not all formats support this and unpredictable things may happen if it is used when not supported.
     * - encoding: Set by user via AVOptions (NO direct access)
     * - decoding: unused
     */
    int audio_preload;

    /**
     * Max chunk time in microseconds.
     * Note, not all formats support this and unpredictable things may happen if it is used when not supported.
     * - encoding: Set by user via AVOptions (NO direct access)
     * - decoding: unused
     */
    int max_chunk_duration;

    /**
     * Max chunk size in bytes
     * Note, not all formats support this and unpredictable things may happen if it is used when not supported.
     * - encoding: Set by user via AVOptions (NO direct access)
     * - decoding: unused
     */
    int max_chunk_size;

    /**
     * forces the use of wallclock timestamps as pts/dts of packets
     * This has undefined results in the presence of B frames.
     * - encoding: unused
     * - decoding: Set by user via AVOptions (NO direct access)
     */
    int use_wallclock_as_timestamps;

    /**
     * Avoid negative timestamps during muxing.
     *  0 -> allow negative timestamps
     *  1 -> avoid negative timestamps
     * -1 -> choose automatically (default)
     * Note, this only works when interleave_packet_per_dts is in use.
     * - encoding: Set by user via AVOptions (NO direct access)
     * - decoding: unused
     */
    int avoid_negative_ts;

    /**
     * avio flags, used to force AVIO_FLAG_DIRECT.
     * - encoding: unused
     * - decoding: Set by user via AVOptions (NO direct access)
     */
    int avio_flags;

    /**
     * The duration field can be estimated through various ways, and this field can be used
     * to know how the duration was estimated.
     * - encoding: unused
     * - decoding: Read by user via AVOptions (NO direct access)
     */
    enum AVDurationEstimationMethod duration_estimation_method;

    /**
     * Skip initial bytes when opening stream
     * - encoding: unused
     * - decoding: Set by user via AVOptions (NO direct access)
     */
    unsigned int skip_initial_bytes;

    /**
     * Correct single timestamp overflows
     * - encoding: unused
     * - decoding: Set by user via AVOptions (NO direct access)
     */
    unsigned int correct_ts_overflow;

    /**
     * Force seeking to any (also non key) frames.
     * - encoding: unused
     * - decoding: Set by user via AVOptions (NO direct access)
     */
    int seek2any;

    /**
     * Flush the I/O context after each packet.
     * - encoding: Set by user via AVOptions (NO direct access)
     * - decoding: unused
     */
    int flush_packets;

    /**
     * format probing score.
     * The maximal score is AVPROBE_SCORE_MAX, its set when the demuxer probes
     * the format.
     * - encoding: unused
     * - decoding: set by avformat, read by user via av_format_get_probe_score() (NO direct access)
     */
    int probe_score;

    /**
     * number of bytes to read maximally to identify format.
     * - encoding: unused
     * - decoding: set by user through AVOPtions (NO direct access)
     */
    int format_probesize;

=======
     * Allow non-standard and experimental extension
     * @see AVCodecContext.strict_std_compliance
     */
    int strict_std_compliance;
>>>>>>> 6d212599
    /*****************************************************************
     * All fields below this line are not part of the public API. They
     * may not be used outside of libavformat and can be changed and
     * removed at will.
     * New public fields should be added right above.
     *****************************************************************
     */

    /**
     * This buffer is only needed when packets were already buffered but
     * not decoded, for example to get the codec parameters in MPEG
     * streams.
     */
    struct AVPacketList *packet_buffer;
    struct AVPacketList *packet_buffer_end;

    /* av_seek_frame() support */
    int64_t data_offset; /**< offset of the first packet */

    /**
     * Raw packets from the demuxer, prior to parsing and decoding.
     * This buffer is used for buffering packets until the codec can
     * be identified, as parsing cannot be done without knowing the
     * codec.
     */
    struct AVPacketList *raw_packet_buffer;
    struct AVPacketList *raw_packet_buffer_end;
    /**
     * Packets split by the parser get queued here.
     */
    struct AVPacketList *parse_queue;
    struct AVPacketList *parse_queue_end;
    /**
     * Remaining size available for raw_packet_buffer, in bytes.
     */
#define RAW_PACKET_BUFFER_SIZE 2500000
    int raw_packet_buffer_remaining_size;

    /**
     * Offset to remap timestamps to be non-negative.
     * Expressed in timebase units.
     * @see AVStream.mux_ts_offset
     */
    int64_t offset;

    /**
     * Timebase for the timestamp offset.
     */
    AVRational offset_timebase;

    /**
     * An opaque field for libavformat internal usage.
     * Must not be accessed in any way by callers.
     */
    AVFormatInternal *internal;

    /**
     * IO repositioned flag.
     * This is set by avformat when the underlaying IO context read pointer
     * is repositioned, for example when doing byte based seeking.
     * Demuxers can use the flag to detect such changes.
     */
    int io_repositioned;

    /**
     * Forced video codec.
     * This allows forcing a specific decoder, even when there are multiple with
     * the same codec_id.
     * Demuxing: Set by user via av_format_set_video_codec (NO direct access).
     */
    AVCodec *video_codec;

    /**
     * Forced audio codec.
     * This allows forcing a specific decoder, even when there are multiple with
     * the same codec_id.
     * Demuxing: Set by user via av_format_set_audio_codec (NO direct access).
     */
    AVCodec *audio_codec;

    /**
     * Forced subtitle codec.
     * This allows forcing a specific decoder, even when there are multiple with
     * the same codec_id.
     * Demuxing: Set by user via av_format_set_subtitle_codec (NO direct access).
     */
    AVCodec *subtitle_codec;

    /**
     * Number of bytes to be written as padding in a metadata header.
     * Demuxing: Unused.
     * Muxing: Set by user via av_format_set_metadata_header_padding.
     */
    int metadata_header_padding;

    /**
     * User data.
     * This is a place for some private data of the user.
     * Mostly usable with control_message_cb or any future callbacks in device's context.
     */
    void *opaque;

    /**
     * Callback used by devices to communicate with application.
     */
    av_format_control_message control_message_cb;

    /**
     * Output timestamp offset, in microseconds.
     * Muxing: set by user via AVOptions (NO direct access)
     */
    int64_t output_ts_offset;
} AVFormatContext;

int av_format_get_probe_score(const AVFormatContext *s);
AVCodec * av_format_get_video_codec(const AVFormatContext *s);
void      av_format_set_video_codec(AVFormatContext *s, AVCodec *c);
AVCodec * av_format_get_audio_codec(const AVFormatContext *s);
void      av_format_set_audio_codec(AVFormatContext *s, AVCodec *c);
AVCodec * av_format_get_subtitle_codec(const AVFormatContext *s);
void      av_format_set_subtitle_codec(AVFormatContext *s, AVCodec *c);
int       av_format_get_metadata_header_padding(const AVFormatContext *s);
void      av_format_set_metadata_header_padding(AVFormatContext *s, int c);
void *    av_format_get_opaque(const AVFormatContext *s);
void      av_format_set_opaque(AVFormatContext *s, void *opaque);
av_format_control_message av_format_get_control_message_cb(const AVFormatContext *s);
void      av_format_set_control_message_cb(AVFormatContext *s, av_format_control_message callback);

/**
 * This function will cause global side data to be injected in the next packet
 * of each stream as well as after any subsequent seek.
 */
void av_format_inject_global_side_data(AVFormatContext *s);

/**
 * Returns the method used to set ctx->duration.
 *
 * @return AVFMT_DURATION_FROM_PTS, AVFMT_DURATION_FROM_STREAM, or AVFMT_DURATION_FROM_BITRATE.
 */
enum AVDurationEstimationMethod av_fmt_ctx_get_duration_estimation_method(const AVFormatContext* ctx);

typedef struct AVPacketList {
    AVPacket pkt;
    struct AVPacketList *next;
} AVPacketList;


/**
 * @defgroup lavf_core Core functions
 * @ingroup libavf
 *
 * Functions for querying libavformat capabilities, allocating core structures,
 * etc.
 * @{
 */

/**
 * Return the LIBAVFORMAT_VERSION_INT constant.
 */
unsigned avformat_version(void);

/**
 * Return the libavformat build-time configuration.
 */
const char *avformat_configuration(void);

/**
 * Return the libavformat license.
 */
const char *avformat_license(void);

/**
 * Initialize libavformat and register all the muxers, demuxers and
 * protocols. If you do not call this function, then you can select
 * exactly which formats you want to support.
 *
 * @see av_register_input_format()
 * @see av_register_output_format()
 */
void av_register_all(void);

void av_register_input_format(AVInputFormat *format);
void av_register_output_format(AVOutputFormat *format);

/**
 * Do global initialization of network components. This is optional,
 * but recommended, since it avoids the overhead of implicitly
 * doing the setup for each session.
 *
 * Calling this function will become mandatory if using network
 * protocols at some major version bump.
 */
int avformat_network_init(void);

/**
 * Undo the initialization done by avformat_network_init.
 */
int avformat_network_deinit(void);

/**
 * If f is NULL, returns the first registered input format,
 * if f is non-NULL, returns the next registered input format after f
 * or NULL if f is the last one.
 */
AVInputFormat  *av_iformat_next(AVInputFormat  *f);

/**
 * If f is NULL, returns the first registered output format,
 * if f is non-NULL, returns the next registered output format after f
 * or NULL if f is the last one.
 */
AVOutputFormat *av_oformat_next(AVOutputFormat *f);

/**
 * Allocate an AVFormatContext.
 * avformat_free_context() can be used to free the context and everything
 * allocated by the framework within it.
 */
AVFormatContext *avformat_alloc_context(void);

/**
 * Free an AVFormatContext and all its streams.
 * @param s context to free
 */
void avformat_free_context(AVFormatContext *s);

/**
 * Get the AVClass for AVFormatContext. It can be used in combination with
 * AV_OPT_SEARCH_FAKE_OBJ for examining options.
 *
 * @see av_opt_find().
 */
const AVClass *avformat_get_class(void);

/**
 * Add a new stream to a media file.
 *
 * When demuxing, it is called by the demuxer in read_header(). If the
 * flag AVFMTCTX_NOHEADER is set in s.ctx_flags, then it may also
 * be called in read_packet().
 *
 * When muxing, should be called by the user before avformat_write_header().
 *
 * User is required to call avcodec_close() and avformat_free_context() to
 * clean up the allocation by avformat_new_stream().
 *
 * @param s media file handle
 * @param c If non-NULL, the AVCodecContext corresponding to the new stream
 * will be initialized to use this codec. This is needed for e.g. codec-specific
 * defaults to be set, so codec should be provided if it is known.
 *
 * @return newly created stream or NULL on error.
 */
AVStream *avformat_new_stream(AVFormatContext *s, const AVCodec *c);

/**
 * Get side information from stream.
 *
 * @param stream stream
 * @param type desired side information type
 * @param size pointer for side information size to store (optional)
 * @return pointer to data if present or NULL otherwise
 */
uint8_t *av_stream_get_side_data(AVStream *stream,
                                 enum AVPacketSideDataType type, int *size);

AVProgram *av_new_program(AVFormatContext *s, int id);

/**
 * @}
 */


#if FF_API_ALLOC_OUTPUT_CONTEXT
/**
 * @deprecated deprecated in favor of avformat_alloc_output_context2()
 */
attribute_deprecated
AVFormatContext *avformat_alloc_output_context(const char *format,
                                               AVOutputFormat *oformat,
                                               const char *filename);
#endif

/**
 * Allocate an AVFormatContext for an output format.
 * avformat_free_context() can be used to free the context and
 * everything allocated by the framework within it.
 *
 * @param *ctx is set to the created format context, or to NULL in
 * case of failure
 * @param oformat format to use for allocating the context, if NULL
 * format_name and filename are used instead
 * @param format_name the name of output format to use for allocating the
 * context, if NULL filename is used instead
 * @param filename the name of the filename to use for allocating the
 * context, may be NULL
 * @return >= 0 in case of success, a negative AVERROR code in case of
 * failure
 */
int avformat_alloc_output_context2(AVFormatContext **ctx, AVOutputFormat *oformat,
                                   const char *format_name, const char *filename);

/**
 * @addtogroup lavf_decoding
 * @{
 */

/**
 * Find AVInputFormat based on the short name of the input format.
 */
AVInputFormat *av_find_input_format(const char *short_name);

/**
 * Guess the file format.
 *
 * @param pd        data to be probed
 * @param is_opened Whether the file is already opened; determines whether
 *                  demuxers with or without AVFMT_NOFILE are probed.
 */
AVInputFormat *av_probe_input_format(AVProbeData *pd, int is_opened);

/**
 * Guess the file format.
 *
 * @param pd        data to be probed
 * @param is_opened Whether the file is already opened; determines whether
 *                  demuxers with or without AVFMT_NOFILE are probed.
 * @param score_max A probe score larger that this is required to accept a
 *                  detection, the variable is set to the actual detection
 *                  score afterwards.
 *                  If the score is <= AVPROBE_SCORE_MAX / 4 it is recommended
 *                  to retry with a larger probe buffer.
 */
AVInputFormat *av_probe_input_format2(AVProbeData *pd, int is_opened, int *score_max);

/**
 * Guess the file format.
 *
 * @param is_opened Whether the file is already opened; determines whether
 *                  demuxers with or without AVFMT_NOFILE are probed.
 * @param score_ret The score of the best detection.
 */
AVInputFormat *av_probe_input_format3(AVProbeData *pd, int is_opened, int *score_ret);

/**
 * Probe a bytestream to determine the input format. Each time a probe returns
 * with a score that is too low, the probe buffer size is increased and another
 * attempt is made. When the maximum probe size is reached, the input format
 * with the highest score is returned.
 *
 * @param pb the bytestream to probe
 * @param fmt the input format is put here
 * @param filename the filename of the stream
 * @param logctx the log context
 * @param offset the offset within the bytestream to probe from
 * @param max_probe_size the maximum probe buffer size (zero for default)
 * @return the score in case of success, a negative value corresponding to an
 *         the maximal score is AVPROBE_SCORE_MAX
 * AVERROR code otherwise
 */
int av_probe_input_buffer2(AVIOContext *pb, AVInputFormat **fmt,
                           const char *filename, void *logctx,
                           unsigned int offset, unsigned int max_probe_size);

/**
 * Like av_probe_input_buffer2() but returns 0 on success
 */
int av_probe_input_buffer(AVIOContext *pb, AVInputFormat **fmt,
                          const char *filename, void *logctx,
                          unsigned int offset, unsigned int max_probe_size);

/**
 * Open an input stream and read the header. The codecs are not opened.
 * The stream must be closed with avformat_close_input().
 *
 * @param ps Pointer to user-supplied AVFormatContext (allocated by avformat_alloc_context).
 *           May be a pointer to NULL, in which case an AVFormatContext is allocated by this
 *           function and written into ps.
 *           Note that a user-supplied AVFormatContext will be freed on failure.
 * @param filename Name of the stream to open.
 * @param fmt If non-NULL, this parameter forces a specific input format.
 *            Otherwise the format is autodetected.
 * @param options  A dictionary filled with AVFormatContext and demuxer-private options.
 *                 On return this parameter will be destroyed and replaced with a dict containing
 *                 options that were not found. May be NULL.
 *
 * @return 0 on success, a negative AVERROR on failure.
 *
 * @note If you want to use custom IO, preallocate the format context and set its pb field.
 */
int avformat_open_input(AVFormatContext **ps, const char *filename, AVInputFormat *fmt, AVDictionary **options);

attribute_deprecated
int av_demuxer_open(AVFormatContext *ic);

#if FF_API_FORMAT_PARAMETERS
/**
 * Read packets of a media file to get stream information. This
 * is useful for file formats with no headers such as MPEG. This
 * function also computes the real framerate in case of MPEG-2 repeat
 * frame mode.
 * The logical file position is not changed by this function;
 * examined packets may be buffered for later processing.
 *
 * @param ic media file handle
 * @return >=0 if OK, AVERROR_xxx on error
 * @todo Let the user decide somehow what information is needed so that
 *       we do not waste time getting stuff the user does not need.
 *
 * @deprecated use avformat_find_stream_info.
 */
attribute_deprecated
int av_find_stream_info(AVFormatContext *ic);
#endif

/**
 * Read packets of a media file to get stream information. This
 * is useful for file formats with no headers such as MPEG. This
 * function also computes the real framerate in case of MPEG-2 repeat
 * frame mode.
 * The logical file position is not changed by this function;
 * examined packets may be buffered for later processing.
 *
 * @param ic media file handle
 * @param options  If non-NULL, an ic.nb_streams long array of pointers to
 *                 dictionaries, where i-th member contains options for
 *                 codec corresponding to i-th stream.
 *                 On return each dictionary will be filled with options that were not found.
 * @return >=0 if OK, AVERROR_xxx on error
 *
 * @note this function isn't guaranteed to open all the codecs, so
 *       options being non-empty at return is a perfectly normal behavior.
 *
 * @todo Let the user decide somehow what information is needed so that
 *       we do not waste time getting stuff the user does not need.
 */
int avformat_find_stream_info(AVFormatContext *ic, AVDictionary **options);

/**
 * Find the programs which belong to a given stream.
 *
 * @param ic    media file handle
 * @param last  the last found program, the search will start after this
 *              program, or from the beginning if it is NULL
 * @param s     stream index
 * @return the next program which belongs to s, NULL if no program is found or
 *         the last program is not among the programs of ic.
 */
AVProgram *av_find_program_from_stream(AVFormatContext *ic, AVProgram *last, int s);

/**
 * Find the "best" stream in the file.
 * The best stream is determined according to various heuristics as the most
 * likely to be what the user expects.
 * If the decoder parameter is non-NULL, av_find_best_stream will find the
 * default decoder for the stream's codec; streams for which no decoder can
 * be found are ignored.
 *
 * @param ic                media file handle
 * @param type              stream type: video, audio, subtitles, etc.
 * @param wanted_stream_nb  user-requested stream number,
 *                          or -1 for automatic selection
 * @param related_stream    try to find a stream related (eg. in the same
 *                          program) to this one, or -1 if none
 * @param decoder_ret       if non-NULL, returns the decoder for the
 *                          selected stream
 * @param flags             flags; none are currently defined
 * @return  the non-negative stream number in case of success,
 *          AVERROR_STREAM_NOT_FOUND if no stream with the requested type
 *          could be found,
 *          AVERROR_DECODER_NOT_FOUND if streams were found but no decoder
 * @note  If av_find_best_stream returns successfully and decoder_ret is not
 *        NULL, then *decoder_ret is guaranteed to be set to a valid AVCodec.
 */
int av_find_best_stream(AVFormatContext *ic,
                        enum AVMediaType type,
                        int wanted_stream_nb,
                        int related_stream,
                        AVCodec **decoder_ret,
                        int flags);

#if FF_API_READ_PACKET
/**
 * @deprecated use AVFMT_FLAG_NOFILLIN | AVFMT_FLAG_NOPARSE to read raw
 * unprocessed packets
 *
 * Read a transport packet from a media file.
 *
 * This function is obsolete and should never be used.
 * Use av_read_frame() instead.
 *
 * @param s media file handle
 * @param pkt is filled
 * @return 0 if OK, AVERROR_xxx on error
 */
attribute_deprecated
int av_read_packet(AVFormatContext *s, AVPacket *pkt);
#endif

/**
 * Return the next frame of a stream.
 * This function returns what is stored in the file, and does not validate
 * that what is there are valid frames for the decoder. It will split what is
 * stored in the file into frames and return one for each call. It will not
 * omit invalid data between valid frames so as to give the decoder the maximum
 * information possible for decoding.
 *
 * If pkt->buf is NULL, then the packet is valid until the next
 * av_read_frame() or until avformat_close_input(). Otherwise the packet
 * is valid indefinitely. In both cases the packet must be freed with
 * av_free_packet when it is no longer needed. For video, the packet contains
 * exactly one frame. For audio, it contains an integer number of frames if each
 * frame has a known fixed size (e.g. PCM or ADPCM data). If the audio frames
 * have a variable size (e.g. MPEG audio), then it contains one frame.
 *
 * pkt->pts, pkt->dts and pkt->duration are always set to correct
 * values in AVStream.time_base units (and guessed if the format cannot
 * provide them). pkt->pts can be AV_NOPTS_VALUE if the video format
 * has B-frames, so it is better to rely on pkt->dts if you do not
 * decompress the payload.
 *
 * @return 0 if OK, < 0 on error or end of file
 */
int av_read_frame(AVFormatContext *s, AVPacket *pkt);

/**
 * Seek to the keyframe at timestamp.
 * 'timestamp' in 'stream_index'.
 *
 * @param s media file handle
 * @param stream_index If stream_index is (-1), a default
 * stream is selected, and timestamp is automatically converted
 * from AV_TIME_BASE units to the stream specific time_base.
 * @param timestamp Timestamp in AVStream.time_base units
 *        or, if no stream is specified, in AV_TIME_BASE units.
 * @param flags flags which select direction and seeking mode
 * @return >= 0 on success
 */
int av_seek_frame(AVFormatContext *s, int stream_index, int64_t timestamp,
                  int flags);

/**
 * Seek to timestamp ts.
 * Seeking will be done so that the point from which all active streams
 * can be presented successfully will be closest to ts and within min/max_ts.
 * Active streams are all streams that have AVStream.discard < AVDISCARD_ALL.
 *
 * If flags contain AVSEEK_FLAG_BYTE, then all timestamps are in bytes and
 * are the file position (this may not be supported by all demuxers).
 * If flags contain AVSEEK_FLAG_FRAME, then all timestamps are in frames
 * in the stream with stream_index (this may not be supported by all demuxers).
 * Otherwise all timestamps are in units of the stream selected by stream_index
 * or if stream_index is -1, in AV_TIME_BASE units.
 * If flags contain AVSEEK_FLAG_ANY, then non-keyframes are treated as
 * keyframes (this may not be supported by all demuxers).
 * If flags contain AVSEEK_FLAG_BACKWARD, it is ignored.
 *
 * @param s media file handle
 * @param stream_index index of the stream which is used as time base reference
 * @param min_ts smallest acceptable timestamp
 * @param ts target timestamp
 * @param max_ts largest acceptable timestamp
 * @param flags flags
 * @return >=0 on success, error code otherwise
 *
 * @note This is part of the new seek API which is still under construction.
 *       Thus do not use this yet. It may change at any time, do not expect
 *       ABI compatibility yet!
 */
int avformat_seek_file(AVFormatContext *s, int stream_index, int64_t min_ts, int64_t ts, int64_t max_ts, int flags);

/**
 * Start playing a network-based stream (e.g. RTSP stream) at the
 * current position.
 */
int av_read_play(AVFormatContext *s);

/**
 * Pause a network-based stream (e.g. RTSP stream).
 *
 * Use av_read_play() to resume it.
 */
int av_read_pause(AVFormatContext *s);

#if FF_API_CLOSE_INPUT_FILE
/**
 * @deprecated use avformat_close_input()
 * Close a media file (but not its codecs).
 *
 * @param s media file handle
 */
attribute_deprecated
void av_close_input_file(AVFormatContext *s);
#endif

/**
 * Close an opened input AVFormatContext. Free it and all its contents
 * and set *s to NULL.
 */
void avformat_close_input(AVFormatContext **s);
/**
 * @}
 */

#if FF_API_NEW_STREAM
/**
 * Add a new stream to a media file.
 *
 * Can only be called in the read_header() function. If the flag
 * AVFMTCTX_NOHEADER is in the format context, then new streams
 * can be added in read_packet too.
 *
 * @param s media file handle
 * @param id file-format-dependent stream ID
 */
attribute_deprecated
AVStream *av_new_stream(AVFormatContext *s, int id);
#endif

#if FF_API_SET_PTS_INFO
/**
 * @deprecated this function is not supposed to be called outside of lavf
 */
attribute_deprecated
void av_set_pts_info(AVStream *s, int pts_wrap_bits,
                     unsigned int pts_num, unsigned int pts_den);
#endif

#define AVSEEK_FLAG_BACKWARD 1 ///< seek backward
#define AVSEEK_FLAG_BYTE     2 ///< seeking based on position in bytes
#define AVSEEK_FLAG_ANY      4 ///< seek to any frame, even non-keyframes
#define AVSEEK_FLAG_FRAME    8 ///< seeking based on frame number

/**
 * @addtogroup lavf_encoding
 * @{
 */
/**
 * Allocate the stream private data and write the stream header to
 * an output media file.
 *
 * @param s Media file handle, must be allocated with avformat_alloc_context().
 *          Its oformat field must be set to the desired output format;
 *          Its pb field must be set to an already opened AVIOContext.
 * @param options  An AVDictionary filled with AVFormatContext and muxer-private options.
 *                 On return this parameter will be destroyed and replaced with a dict containing
 *                 options that were not found. May be NULL.
 *
 * @return 0 on success, negative AVERROR on failure.
 *
 * @see av_opt_find, av_dict_set, avio_open, av_oformat_next.
 */
int avformat_write_header(AVFormatContext *s, AVDictionary **options);

/**
 * Write a packet to an output media file.
 *
 * This function passes the packet directly to the muxer, without any buffering
 * or reordering. The caller is responsible for correctly interleaving the
 * packets if the format requires it. Callers that want libavformat to handle
 * the interleaving should call av_interleaved_write_frame() instead of this
 * function.
 *
 * @param s media file handle
 * @param pkt The packet containing the data to be written. Note that unlike
 *            av_interleaved_write_frame(), this function does not take
 *            ownership of the packet passed to it (though some muxers may make
 *            an internal reference to the input packet).
 *            <br>
 *            This parameter can be NULL (at any time, not just at the end), in
 *            order to immediately flush data buffered within the muxer, for
 *            muxers that buffer up data internally before writing it to the
 *            output.
 *            <br>
 *            Packet's @ref AVPacket.stream_index "stream_index" field must be
 *            set to the index of the corresponding stream in @ref
 *            AVFormatContext.streams "s->streams". It is very strongly
 *            recommended that timing information (@ref AVPacket.pts "pts", @ref
 *            AVPacket.dts "dts", @ref AVPacket.duration "duration") is set to
 *            correct values.
 * @return < 0 on error, = 0 if OK, 1 if flushed and there is no more data to flush
 *
 * @see av_interleaved_write_frame()
 */
int av_write_frame(AVFormatContext *s, AVPacket *pkt);

/**
 * Write a packet to an output media file ensuring correct interleaving.
 *
 * This function will buffer the packets internally as needed to make sure the
 * packets in the output file are properly interleaved in the order of
 * increasing dts. Callers doing their own interleaving should call
 * av_write_frame() instead of this function.
 *
 * @param s media file handle
 * @param pkt The packet containing the data to be written.
 *            <br>
 *            If the packet is reference-counted, this function will take
 *            ownership of this reference and unreference it later when it sees
 *            fit.
 *            The caller must not access the data through this reference after
 *            this function returns. If the packet is not reference-counted,
 *            libavformat will make a copy.
 *            <br>
 *            This parameter can be NULL (at any time, not just at the end), to
 *            flush the interleaving queues.
 *            <br>
 *            Packet's @ref AVPacket.stream_index "stream_index" field must be
 *            set to the index of the corresponding stream in @ref
 *            AVFormatContext.streams "s->streams". It is very strongly
 *            recommended that timing information (@ref AVPacket.pts "pts", @ref
 *            AVPacket.dts "dts", @ref AVPacket.duration "duration") is set to
 *            correct values.
 *
 * @return 0 on success, a negative AVERROR on error. Libavformat will always
 *         take care of freeing the packet, even if this function fails.
 *
 * @see av_write_frame(), AVFormatContext.max_interleave_delta
 */
int av_interleaved_write_frame(AVFormatContext *s, AVPacket *pkt);

/**
 * Write a uncoded frame to an output media file.
 *
 * The frame must be correctly interleaved according to the container
 * specification; if not, then av_interleaved_write_frame() must be used.
 *
 * See av_interleaved_write_frame() for details.
 */
int av_write_uncoded_frame(AVFormatContext *s, int stream_index,
                           AVFrame *frame);

/**
 * Write a uncoded frame to an output media file.
 *
 * If the muxer supports it, this function allows to write an AVFrame
 * structure directly, without encoding it into a packet.
 * It is mostly useful for devices and similar special muxers that use raw
 * video or PCM data and will not serialize it into a byte stream.
 *
 * To test whether it is possible to use it with a given muxer and stream,
 * use av_write_uncoded_frame_query().
 *
 * The caller gives up ownership of the frame and must not access it
 * afterwards.
 *
 * @return  >=0 for success, a negative code on error
 */
int av_interleaved_write_uncoded_frame(AVFormatContext *s, int stream_index,
                                       AVFrame *frame);

/**
 * Test whether a muxer supports uncoded frame.
 *
 * @return  >=0 if an uncoded frame can be written to that muxer and stream,
 *          <0 if not
 */
int av_write_uncoded_frame_query(AVFormatContext *s, int stream_index);

/**
 * Write the stream trailer to an output media file and free the
 * file private data.
 *
 * May only be called after a successful call to avformat_write_header.
 *
 * @param s media file handle
 * @return 0 if OK, AVERROR_xxx on error
 */
int av_write_trailer(AVFormatContext *s);

/**
 * Return the output format in the list of registered output formats
 * which best matches the provided parameters, or return NULL if
 * there is no match.
 *
 * @param short_name if non-NULL checks if short_name matches with the
 * names of the registered formats
 * @param filename if non-NULL checks if filename terminates with the
 * extensions of the registered formats
 * @param mime_type if non-NULL checks if mime_type matches with the
 * MIME type of the registered formats
 */
AVOutputFormat *av_guess_format(const char *short_name,
                                const char *filename,
                                const char *mime_type);

/**
 * Guess the codec ID based upon muxer and filename.
 */
enum AVCodecID av_guess_codec(AVOutputFormat *fmt, const char *short_name,
                            const char *filename, const char *mime_type,
                            enum AVMediaType type);

/**
 * Get timing information for the data currently output.
 * The exact meaning of "currently output" depends on the format.
 * It is mostly relevant for devices that have an internal buffer and/or
 * work in real time.
 * @param s          media file handle
 * @param stream     stream in the media file
 * @param[out] dts   DTS of the last packet output for the stream, in stream
 *                   time_base units
 * @param[out] wall  absolute time when that packet whas output,
 *                   in microsecond
 * @return  0 if OK, AVERROR(ENOSYS) if the format does not support it
 * Note: some formats or devices may not allow to measure dts and wall
 * atomically.
 */
int av_get_output_timestamp(struct AVFormatContext *s, int stream,
                            int64_t *dts, int64_t *wall);


/**
 * @}
 */


/**
 * @defgroup lavf_misc Utility functions
 * @ingroup libavf
 * @{
 *
 * Miscellaneous utility functions related to both muxing and demuxing
 * (or neither).
 */

/**
 * Send a nice hexadecimal dump of a buffer to the specified file stream.
 *
 * @param f The file stream pointer where the dump should be sent to.
 * @param buf buffer
 * @param size buffer size
 *
 * @see av_hex_dump_log, av_pkt_dump2, av_pkt_dump_log2
 */
void av_hex_dump(FILE *f, const uint8_t *buf, int size);

/**
 * Send a nice hexadecimal dump of a buffer to the log.
 *
 * @param avcl A pointer to an arbitrary struct of which the first field is a
 * pointer to an AVClass struct.
 * @param level The importance level of the message, lower values signifying
 * higher importance.
 * @param buf buffer
 * @param size buffer size
 *
 * @see av_hex_dump, av_pkt_dump2, av_pkt_dump_log2
 */
void av_hex_dump_log(void *avcl, int level, const uint8_t *buf, int size);

/**
 * Send a nice dump of a packet to the specified file stream.
 *
 * @param f The file stream pointer where the dump should be sent to.
 * @param pkt packet to dump
 * @param dump_payload True if the payload must be displayed, too.
 * @param st AVStream that the packet belongs to
 */
void av_pkt_dump2(FILE *f, const AVPacket *pkt, int dump_payload, const AVStream *st);


/**
 * Send a nice dump of a packet to the log.
 *
 * @param avcl A pointer to an arbitrary struct of which the first field is a
 * pointer to an AVClass struct.
 * @param level The importance level of the message, lower values signifying
 * higher importance.
 * @param pkt packet to dump
 * @param dump_payload True if the payload must be displayed, too.
 * @param st AVStream that the packet belongs to
 */
void av_pkt_dump_log2(void *avcl, int level, const AVPacket *pkt, int dump_payload,
                      const AVStream *st);

/**
 * Get the AVCodecID for the given codec tag tag.
 * If no codec id is found returns AV_CODEC_ID_NONE.
 *
 * @param tags list of supported codec_id-codec_tag pairs, as stored
 * in AVInputFormat.codec_tag and AVOutputFormat.codec_tag
 * @param tag  codec tag to match to a codec ID
 */
enum AVCodecID av_codec_get_id(const struct AVCodecTag * const *tags, unsigned int tag);

/**
 * Get the codec tag for the given codec id id.
 * If no codec tag is found returns 0.
 *
 * @param tags list of supported codec_id-codec_tag pairs, as stored
 * in AVInputFormat.codec_tag and AVOutputFormat.codec_tag
 * @param id   codec ID to match to a codec tag
 */
unsigned int av_codec_get_tag(const struct AVCodecTag * const *tags, enum AVCodecID id);

/**
 * Get the codec tag for the given codec id.
 *
 * @param tags list of supported codec_id - codec_tag pairs, as stored
 * in AVInputFormat.codec_tag and AVOutputFormat.codec_tag
 * @param id codec id that should be searched for in the list
 * @param tag A pointer to the found tag
 * @return 0 if id was not found in tags, > 0 if it was found
 */
int av_codec_get_tag2(const struct AVCodecTag * const *tags, enum AVCodecID id,
                      unsigned int *tag);

int av_find_default_stream_index(AVFormatContext *s);

/**
 * Get the index for a specific timestamp.
 *
 * @param st        stream that the timestamp belongs to
 * @param timestamp timestamp to retrieve the index for
 * @param flags if AVSEEK_FLAG_BACKWARD then the returned index will correspond
 *                 to the timestamp which is <= the requested one, if backward
 *                 is 0, then it will be >=
 *              if AVSEEK_FLAG_ANY seek to any frame, only keyframes otherwise
 * @return < 0 if no such timestamp could be found
 */
int av_index_search_timestamp(AVStream *st, int64_t timestamp, int flags);

/**
 * Add an index entry into a sorted list. Update the entry if the list
 * already contains it.
 *
 * @param timestamp timestamp in the time base of the given stream
 */
int av_add_index_entry(AVStream *st, int64_t pos, int64_t timestamp,
                       int size, int distance, int flags);


/**
 * Split a URL string into components.
 *
 * The pointers to buffers for storing individual components may be null,
 * in order to ignore that component. Buffers for components not found are
 * set to empty strings. If the port is not found, it is set to a negative
 * value.
 *
 * @param proto the buffer for the protocol
 * @param proto_size the size of the proto buffer
 * @param authorization the buffer for the authorization
 * @param authorization_size the size of the authorization buffer
 * @param hostname the buffer for the host name
 * @param hostname_size the size of the hostname buffer
 * @param port_ptr a pointer to store the port number in
 * @param path the buffer for the path
 * @param path_size the size of the path buffer
 * @param url the URL to split
 */
void av_url_split(char *proto,         int proto_size,
                  char *authorization, int authorization_size,
                  char *hostname,      int hostname_size,
                  int *port_ptr,
                  char *path,          int path_size,
                  const char *url);

/**
 * log a nice Dump of input format context or output format context
 * @param ic already initialized Format Context, must not be NULL.
 * @param index index of the stream to dump information about
 * @param url name of file or URL of stream to print information about
 * @param is_output Select whether specified context is of input(0) or output(1)
 */
void av_dump_format(AVFormatContext *ic,
                    int index,
                    const char *url,
                    int is_output);

/**
 * Return in 'buf' the path with '%d' replaced by a number.
 *
 * Also handles the '%0nd' format where 'n' is the total number
 * of digits and '%%'.
 *
 * @param buf destination buffer
 * @param buf_size destination buffer size
 * @param path numbered sequence string
 * @param number frame number
 * @return 0 if OK, -1 on format error
 */
int av_get_frame_filename(char *buf, int buf_size,
                          const char *path, int number);

/**
 * Check whether filename actually is a numbered sequence generator.
 *
 * @param filename possible numbered sequence string
 * @return 1 if a valid numbered sequence string, 0 otherwise
 */
int av_filename_number_test(const char *filename);

/**
 * Generate an SDP for an RTP session.
 *
 * Note, this overwrites the id values of AVStreams in the muxer contexts
 * for getting unique dynamic payload types.
 *
 * @param ac array of AVFormatContexts describing the RTP streams. If the
 *           array is composed by only one context, such context can contain
 *           multiple AVStreams (one AVStream per RTP stream). Otherwise,
 *           all the contexts in the array (an AVCodecContext per RTP stream)
 *           must contain only one AVStream.
 * @param n_files number of AVCodecContexts contained in ac
 * @param buf buffer where the SDP will be stored (must be allocated by
 *            the caller)
 * @param size the size of the buffer
 * @return 0 if OK, AVERROR_xxx on error
 */
int av_sdp_create(AVFormatContext *ac[], int n_files, char *buf, int size);

/**
 * Return a positive value if the given filename has one of the given
 * extensions, 0 otherwise.
 *
 * @param filename   file name to check against the given extensions
 * @param extensions a comma-separated list of filename extensions
 */
int av_match_ext(const char *filename, const char *extensions);

/**
 * Test if the given container can store a codec.
 *
 * @param ofmt           container to check for compatibility
 * @param codec_id       codec to potentially store in container
 * @param std_compliance standards compliance level, one of FF_COMPLIANCE_*
 *
 * @return 1 if codec with ID codec_id can be stored in ofmt, 0 if it cannot.
 *         A negative number if this information is not available.
 */
int avformat_query_codec(AVOutputFormat *ofmt, enum AVCodecID codec_id, int std_compliance);

/**
 * @defgroup riff_fourcc RIFF FourCCs
 * @{
 * Get the tables mapping RIFF FourCCs to libavcodec AVCodecIDs. The tables are
 * meant to be passed to av_codec_get_id()/av_codec_get_tag() as in the
 * following code:
 * @code
 * uint32_t tag = MKTAG('H', '2', '6', '4');
 * const struct AVCodecTag *table[] = { avformat_get_riff_video_tags(), 0 };
 * enum AVCodecID id = av_codec_get_id(table, tag);
 * @endcode
 */
/**
 * @return the table mapping RIFF FourCCs for video to libavcodec AVCodecID.
 */
const struct AVCodecTag *avformat_get_riff_video_tags(void);
/**
 * @return the table mapping RIFF FourCCs for audio to AVCodecID.
 */
const struct AVCodecTag *avformat_get_riff_audio_tags(void);
/**
 * @return the table mapping MOV FourCCs for video to libavcodec AVCodecID.
 */
const struct AVCodecTag *avformat_get_mov_video_tags(void);
/**
 * @return the table mapping MOV FourCCs for audio to AVCodecID.
 */
const struct AVCodecTag *avformat_get_mov_audio_tags(void);

/**
 * @}
 */

/**
 * Guess the sample aspect ratio of a frame, based on both the stream and the
 * frame aspect ratio.
 *
 * Since the frame aspect ratio is set by the codec but the stream aspect ratio
 * is set by the demuxer, these two may not be equal. This function tries to
 * return the value that you should use if you would like to display the frame.
 *
 * Basic logic is to use the stream aspect ratio if it is set to something sane
 * otherwise use the frame aspect ratio. This way a container setting, which is
 * usually easy to modify can override the coded value in the frames.
 *
 * @param format the format context which the stream is part of
 * @param stream the stream which the frame is part of
 * @param frame the frame with the aspect ratio to be determined
 * @return the guessed (valid) sample_aspect_ratio, 0/1 if no idea
 */
AVRational av_guess_sample_aspect_ratio(AVFormatContext *format, AVStream *stream, AVFrame *frame);

/**
 * Guess the frame rate, based on both the container and codec information.
 *
 * @param ctx the format context which the stream is part of
 * @param stream the stream which the frame is part of
 * @param frame the frame for which the frame rate should be determined, may be NULL
 * @return the guessed (valid) frame rate, 0/1 if no idea
 */
AVRational av_guess_frame_rate(AVFormatContext *ctx, AVStream *stream, AVFrame *frame);

/**
 * Check if the stream st contained in s is matched by the stream specifier
 * spec.
 *
 * See the "stream specifiers" chapter in the documentation for the syntax
 * of spec.
 *
 * @return  >0 if st is matched by spec;
 *          0  if st is not matched by spec;
 *          AVERROR code if spec is invalid
 *
 * @note  A stream specifier can match several streams in the format.
 */
int avformat_match_stream_specifier(AVFormatContext *s, AVStream *st,
                                    const char *spec);

int avformat_queue_attached_pictures(AVFormatContext *s);


/**
 * @}
 */

#endif /* AVFORMAT_AVFORMAT_H */<|MERGE_RESOLUTION|>--- conflicted
+++ resolved
@@ -1424,7 +1424,12 @@
     int64_t max_interleave_delta;
 
     /**
-<<<<<<< HEAD
+     * Allow non-standard and experimental extension
+     * @see AVCodecContext.strict_std_compliance
+     */
+    int strict_std_compliance;
+
+    /**
      * Transport stream id.
      * This will be moved into demuxer private options. Thus no API/ABI compatibility
      */
@@ -1532,12 +1537,6 @@
      */
     int format_probesize;
 
-=======
-     * Allow non-standard and experimental extension
-     * @see AVCodecContext.strict_std_compliance
-     */
-    int strict_std_compliance;
->>>>>>> 6d212599
     /*****************************************************************
      * All fields below this line are not part of the public API. They
      * may not be used outside of libavformat and can be changed and
