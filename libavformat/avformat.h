--- conflicted
+++ resolved
@@ -435,14 +435,10 @@
      * @return 1 if the codec is supported, 0 if it is not.
      *         A negative number if unknown.
      */
-<<<<<<< HEAD
-    int (*query_codec)(enum CodecID id, int std_compliance);
+    int (*query_codec)(enum AVCodecID id, int std_compliance);
 
     void (*get_output_timestamp)(struct AVFormatContext *s, int stream,
                                  int64_t *dts, int64_t *wall);
-=======
-    int (*query_codec)(enum AVCodecID id, int std_compliance);
->>>>>>> 36ef5369
 } AVOutputFormat;
 /**
  * @}
