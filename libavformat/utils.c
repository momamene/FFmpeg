--- conflicted
+++ resolved
@@ -395,19 +395,12 @@
     for (i = 0; i < s->nb_streams; i++)
         if (s->streams[i]->disposition & AV_DISPOSITION_ATTACHED_PIC &&
             s->streams[i]->discard < AVDISCARD_ALL) {
-<<<<<<< HEAD
-            AVPacket copy = s->streams[i]->attached_pic;
-            if (copy.size <= 0) {
+            if (s->streams[i]->attached_pic.size <= 0) {
                 av_log(s, AV_LOG_WARNING,
                     "Attached picture on stream %d has invalid size, "
                     "ignoring\n", i);
                 continue;
             }
-            copy.buf = av_buffer_ref(copy.buf);
-            if (!copy.buf)
-                return AVERROR(ENOMEM);
-=======
->>>>>>> d584533c
 
             ret = add_to_pktbuf(&s->internal->raw_packet_buffer,
                                 &s->streams[i]->attached_pic,
@@ -3283,26 +3276,12 @@
             break;
         }
 
-<<<<<<< HEAD
-        if (ic->flags & AVFMT_FLAG_NOBUFFER)
-            free_packet_buffer(&ic->internal->packet_buffer,
-                               &ic->internal->packet_buffer_end);
-        {
-            pkt = add_to_pktbuf(&ic->internal->packet_buffer, &pkt1,
-                                &ic->internal->packet_buffer_end);
-            if (!pkt) {
-                ret = AVERROR(ENOMEM);
-                goto find_stream_info_err;
-            }
-            if ((ret = av_dup_packet(pkt)) < 0)
-=======
         pkt = &pkt1;
 
         if (!(ic->flags & AVFMT_FLAG_NOBUFFER)) {
             ret = add_to_pktbuf(&ic->internal->packet_buffer, pkt,
                                 &ic->internal->packet_buffer_end, 0);
             if (ret < 0)
->>>>>>> d584533c
                 goto find_stream_info_err;
         }
 
